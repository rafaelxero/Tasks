--- conflicted
+++ resolved
@@ -867,17 +867,10 @@
 
   trajConstructor(hlTaskName)
   addSpCommonMethods(trajTask)
-<<<<<<< HEAD
 
   trajTask.add_method('setGains', None, [param('double', 'gainPos'),
                                          param('double', 'gainVel')])
 
-=======
-
-  trajTask.add_method('setGains', None, [param('double', 'gainPos'),
-                                         param('double', 'gainVel')])
-
->>>>>>> e3ae60f9
   trajTask.add_method('refVel', None, [param('const Eigen::VectorXd&', 'refVel')])
   trajTask.add_method('refAccel', None, [param('const Eigen::VectorXd&', 'refAccel')])
 
