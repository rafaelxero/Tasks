--- conflicted
+++ resolved
@@ -1614,22 +1614,15 @@
   def __dealloc__(self):
     if self.__own_impl:
       del self.impl
-<<<<<<< HEAD
-  def __cinit__(self, MultiBodyVector mbs, int robotIndex, ForwardDynamics fd, tasks.TorqueBound tb, skip_alloc = False):
+  def __cinit__(self, MultiBodyVector mbs, int robotIndex, ForwardDynamics fd, tasks.TorqueBound tb, tasks.TorqueDBound tdb = None, dt = None, skip_alloc = False):
     self.__own_impl = True
     if not skip_alloc:
       # Keep FD alive
       self.fd_instance = fd
-      self.impl = new c_qp.MotionConstr(deref(mbs.v), robotIndex, c_qp_private.FD2ShPtr(fd.impl), tb.impl)
-=======
-  def __cinit__(self, MultiBodyVector mbs, int robotIndex, tasks.TorqueBound tb, tasks.TorqueDBound tdb = None, dt = None, skip_alloc = False):
-    self.__own_impl = True
-    if not skip_alloc:
       if tdb is None:
-        self.impl = new c_qp.MotionConstr(deref(mbs.v), robotIndex, tb.impl)
+        self.impl = new c_qp.MotionConstr(deref(mbs.v), robotIndex, c_qp_private.FD2ShPtr(fd.impl), tb.impl)
       else:
-        self.impl = new c_qp.MotionConstr(deref(mbs.v), robotIndex, tb.impl, tdb.impl, dt)
->>>>>>> 3875cbd4
+        self.impl = new c_qp.MotionConstr(deref(mbs.v), robotIndex, c_qp_private.FD2ShPtr(fd.impl), tb.impl, tdb.impl, dt)
       self.cf_base = self.impl
       self.genineq_base = self.impl
       self.constraint_base = self.impl
@@ -1705,21 +1698,14 @@
   def __dealloc__(self):
     if self.__own_impl:
       del self.impl
-<<<<<<< HEAD
-  def __cinit__(self, MultiBodyVector mbs, int robotIndex, ForwardDynamics fd, tasks.TorqueBound tb, sjs, skip_alloc = False):
+  def __cinit__(self, MultiBodyVector mbs, int robotIndex, ForwardDynamics fd, tasks.TorqueBound tb, sjs, tasks.TorqueDBound tdb = None, dt = None, skip_alloc = False):
     self.__own_impl = True
     if not skip_alloc:
       self.fd_instance = fd
-      self.impl = new c_qp.MotionSpringConstr(deref(mbs.v), robotIndex, c_qp_private.FD2ShPtr(fd.impl), tb.impl, SpringJointVector(sjs).v)
-=======
-  def __cinit__(self, MultiBodyVector mbs, int robotIndex, tasks.TorqueBound tb, sjs, tasks.TorqueDBound tdb = None, dt = None, skip_alloc = False):
-    self.__own_impl = True
-    if not skip_alloc:
       if tdb is None:
-        self.impl = new c_qp.MotionSpringConstr(deref(mbs.v), robotIndex, tb.impl, SpringJointVector(sjs).v)
+        self.impl = new c_qp.MotionSpringConstr(deref(mbs.v), robotIndex, c_qp_private.FD2ShPtr(fd.impl), tb.impl, SpringJointVector(sjs).v)
       else:
-        self.impl = new c_qp.MotionSpringConstr(deref(mbs.v), robotIndex, tb.impl, tdb.impl, dt, SpringJointVector(sjs).v)
->>>>>>> 3875cbd4
+        self.impl = new c_qp.MotionSpringConstr(deref(mbs.v), robotIndex, c_qp_private.FD2ShPtr(fd.impl), tb.impl, tdb.impl, dt, SpringJointVector(sjs).v)
       self.cf_base = self.impl
       self.genineq_base = self.impl
       self.constraint_base = self.impl
