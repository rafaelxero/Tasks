--- conflicted
+++ resolved
@@ -505,12 +505,8 @@
     void removeFromSolver(QPSolver &)
 
   cdef cppclass MotionConstr(ConstraintFunction[GenInequality], GenInequality, Constraint):
-<<<<<<< HEAD
     MotionConstr(const vector[MultiBody]&, int, const shared_ptr[ForwardDynamics], const c_tasks.TorqueBound&)
-=======
-    MotionConstr(const vector[MultiBody]&, int, const c_tasks.TorqueBound&)
-    MotionConstr(const vector[MultiBody]&, int, const c_tasks.TorqueBound&, const c_tasks.TorqueDBound&, double)
->>>>>>> 3875cbd4
+    MotionConstr(const vector[MultiBody]&, int, const shared_ptr[ForwardDynamics], const c_tasks.TorqueBound&, const c_tasks.TorqueDBound&, double)
     # Motion default
     void computeTorque(const VectorXd&, const VectorXd&)
     VectorXd torque() const
@@ -520,12 +516,8 @@
     void removeFromSolver(QPSolver &)
 
   cdef cppclass MotionSpringConstr(ConstraintFunction[GenInequality], GenInequality, Constraint):
-<<<<<<< HEAD
     MotionSpringConstr(const vector[MultiBody]&, int, const shared_ptr[ForwardDynamics], const c_tasks.TorqueBound&, const vector[SpringJoint]&)
-=======
-    MotionSpringConstr(const vector[MultiBody]&, int, const c_tasks.TorqueBound&, const vector[SpringJoint]&)
-    MotionSpringConstr(const vector[MultiBody]&, int, const c_tasks.TorqueBound&, const c_tasks.TorqueDBound&, double, const vector[SpringJoint]&)
->>>>>>> 3875cbd4
+    MotionSpringConstr(const vector[MultiBody]&, int, const shared_ptr[ForwardDynamics], const c_tasks.TorqueBound&, const c_tasks.TorqueDBound&, double, const vector[SpringJoint]&)
     # Motion default
     void computeTorque(const VectorXd&, const VectorXd&)
     VectorXd torque() const
