/*
 * Copyright 2012-2019 CNRS-UM LIRMM, CNRS-AIST JRL
 */

// includes
// std
#include <fstream>
#include <tuple>

// boost
#define BOOST_TEST_MODULE QPSolverTest
#include <boost/math/constants/constants.hpp>
#include <boost/test/unit_test.hpp>

// Eigen
#include <unsupported/Eigen/Polynomials>

// SpaceVecAlg
#include <SpaceVecAlg/SpaceVecAlg>

// RBDyn
#include <RBDyn/EulerIntegration.h>
#include <RBDyn/FK.h>
#include <RBDyn/FV.h>
#include <RBDyn/ID.h>

// sch
#include <sch/CD/CD_Pair.h>
#include <sch/S_Object/S_Box.h>
#include <sch/S_Object/S_Sphere.h>

// Tasks
#include "Tasks/Bounds.h"
#include "Tasks/QPConstr.h"
#include "Tasks/QPContactConstr.h"
#include "Tasks/QPMotionConstr.h"
#include "Tasks/QPSolver.h"
#include "Tasks/QPTasks.h"

// Arms
#include "arms.h"

BOOST_AUTO_TEST_CASE(FrictionConeTest)
{
  using namespace Eigen;
  using namespace sva;
  using namespace rbd;
  using namespace tasks;
  namespace cst = boost::math::constants;

  double angle = cst::pi<double>() / 4.;
  double mu = std::tan(angle);

  qp::FrictionCone cone(Matrix3d::Identity(), 4, mu);
  for(Vector3d v : cone.generators)
  {
    // check cone equation x^2 + y^2 = z^2(tan(angle)^2)
    BOOST_CHECK_SMALL(std::pow(v.x(), 2) + std::pow(v.y(), 2) - std::pow(v.z(), 2) * std::pow(mu, 2), 0.00001);
  }

  Matrix3d rep;
  rep << 0., 1., 0., 0., 0., 1., 1., 0., 0.;
  qp::FrictionCone cone2(rep, 4, mu);
  for(Vector3d v : cone2.generators)
  {
    // check cone equation in rep frame z^2 + y^2 = x^2(tan(angle)^2)
    BOOST_CHECK_SMALL(std::pow(v.z(), 2) + std::pow(v.y(), 2) - std::pow(v.x(), 2) * std::pow(mu, 2), 0.00001);
  }
}

// TODO contacts Test

BOOST_AUTO_TEST_CASE(QPTaskTest)
{
  using namespace Eigen;
  using namespace sva;
  using namespace rbd;
  using namespace tasks;
  namespace cst = boost::math::constants;

  MultiBody mb;
  MultiBodyConfig mbcInit;

  std::tie(mb, mbcInit) = makeZXZArm();

  std::vector<MultiBody> mbs = {mb};
  std::vector<MultiBodyConfig> mbcs(1);

  forwardKinematics(mb, mbcInit);
  forwardVelocity(mb, mbcInit);

  qp::QPSolver solver;

  solver.nrVars(mbs, {}, {});
  BOOST_CHECK_EQUAL(solver.nrVars(), 3);

  solver.updateConstrSize();

  Vector3d posD = Vector3d(0.707106, 0.707106, 0.);
  qp::PositionTask posTask(mbs, 0, "b3", posD);
  qp::SetPointTask posTaskSp(mbs, 0, &posTask, 10., 1.);

  // Test addTask
  solver.addTask(&posTaskSp);
  BOOST_CHECK_EQUAL(solver.nrTasks(), 1);

  // Test PositionTask
  mbcs[0] = mbcInit;
  for(int i = 0; i < 10000; ++i)
  {
    BOOST_REQUIRE(solver.solve(mbs, mbcs));
    eulerIntegration(mb, mbcs[0], 0.001);

    forwardKinematics(mb, mbcs[0]);
    forwardVelocity(mb, mbcs[0]);
  }

  BOOST_CHECK_SMALL(posTask.eval().norm(), 0.00001);

  // test removeTask
  solver.removeTask(&posTaskSp);
  BOOST_CHECK_EQUAL(solver.nrTasks(), 0);

  qp::OrientationTask oriTask(mbs, 0, "b3", RotZ(cst::pi<double>() / 2.));
  qp::SetPointTask oriTaskSp(mbs, 0, &oriTask, 10., 1.);

  // Test addTask
  solver.addTask(&oriTaskSp);
  BOOST_CHECK_EQUAL(solver.nrTasks(), 1);

  // Test OrientatioTask
  mbcs[0] = mbcInit;
  for(int i = 0; i < 10000; ++i)
  {
    BOOST_REQUIRE(solver.solve(mbs, mbcs));
    eulerIntegration(mb, mbcs[0], 0.001);

    forwardKinematics(mb, mbcs[0]);
    forwardVelocity(mb, mbcs[0]);
  }

  BOOST_CHECK_SMALL(oriTask.eval().norm(), 0.00001);

  // test removeTask
  solver.removeTask(&oriTaskSp);
  BOOST_CHECK_EQUAL(solver.nrTasks(), 0);

  qp::PostureTask postureTask(mbs, 0, {{}, {0.2}, {0.4}, {-0.8}}, 10., 1.);
  postureTask.jointsStiffness(mbs, {{"j2", 10.}});
  solver.addTask(&postureTask);

  // Test PostureTask
  mbcs[0] = mbcInit;
  for(int i = 0; i < 10000; ++i)
  {
    BOOST_REQUIRE(solver.solve(mbs, mbcs));
    eulerIntegration(mb, mbcs[0], 0.001);

    forwardKinematics(mb, mbcs[0]);
    forwardVelocity(mb, mbcs[0]);
  }

  BOOST_CHECK_SMALL(postureTask.task().eval().norm(), 0.00001);

  solver.removeTask(&postureTask);

  Vector3d comD(RotZ(cst::pi<double>() / 4.) * rbd::computeCoM(mb, mbcInit));
  qp::CoMTask comTask(mbs, 0, comD);
  qp::SetPointTask comTaskSp(mbs, 0, &comTask, 10., 1.);

  solver.addTask(&comTaskSp);

  // Test CoMTask
  mbcs[0] = mbcInit;
  for(int i = 0; i < 10000; ++i)
  {
    BOOST_REQUIRE(solver.solve(mbs, mbcs));
    eulerIntegration(mb, mbcs[0], 0.001);

    forwardKinematics(mb, mbcs[0]);
    forwardVelocity(mb, mbcs[0]);
  }

  BOOST_CHECK_SMALL(comTask.eval().norm(), 0.00001);

  solver.removeTask(&comTaskSp);

  qp::LinVelocityTask linVelocityTask(mbs, 0, "b3", -Vector3d::UnitX() * 0.005);
  qp::SetPointTask linVelocityTaskSp(mbs, 0, &linVelocityTask, 1000., 10000.);

  solver.addTask(&linVelocityTaskSp);

  // Test LinVelocityTask
  mbcs[0] = mbcInit;
  for(int i = 0; i < 4000; ++i)
  {
    BOOST_REQUIRE(solver.solve(mbs, mbcs));
    eulerIntegration(mb, mbcs[0], 0.001);

    forwardKinematics(mb, mbcs[0]);
    forwardVelocity(mb, mbcs[0]);
  }

  // error is huge, why ?
  BOOST_CHECK_SMALL(linVelocityTask.eval().norm(), 0.001);

  solver.removeTask(&linVelocityTaskSp);
}

BOOST_AUTO_TEST_CASE(QPConstrTest)
{
  using namespace Eigen;
  using namespace sva;
  using namespace rbd;
  using namespace tasks;
  namespace cst = boost::math::constants;

  MultiBody mb, mbEnv;
  MultiBodyConfig mbcInit, mbcEnv;

  std::tie(mb, mbcInit) = makeZXZArm();
  std::tie(mbEnv, mbcEnv) = makeEnv();

  forwardKinematics(mb, mbcInit);
  forwardVelocity(mb, mbcInit);
  forwardKinematics(mbEnv, mbcEnv);
  forwardVelocity(mbEnv, mbcEnv);

  auto fd = std::make_shared<ForwardDynamics>(mb);
  fd->computeH(mb, mbcInit);
  fd->computeC(mb, mbcInit);
  
  std::vector<MultiBody> mbs = {mb, mbEnv};
  std::vector<MultiBodyConfig> mbcs = {mbcInit, mbcEnv};

  qp::QPSolver solver;

  std::vector<qp::UnilateralContact> contVec = {
      qp::UnilateralContact(0, 1, "b3", "b0", {Vector3d::Zero()}, Matrix3d::Identity(), sva::PTransformd::Identity(), 3,
                            std::tan(cst::pi<double>() / 4.))};

  Vector3d posD = Vector3d(0.707106, 0.707106, 0.);
  qp::PositionTask posTask(mbs, 0, "b3", posD);
  qp::SetPointTask posTaskSp(mbs, 0, &posTask, 10., 1.);

  qp::OrientationTask oriTask(mbs, 0, "b3", RotZ(cst::pi<double>() / 2.));
  qp::SetPointTask oriTaskSp(mbs, 0, &oriTask, 10., 1.);

  qp::ContactAccConstr contCstrAcc;

  // Test addEqualityConstraint
  mbcs[0] = mbcInit;
  contCstrAcc.addToSolver(solver);
  BOOST_CHECK_EQUAL(solver.nrEqualityConstraints(), 1);
  BOOST_CHECK_EQUAL(solver.nrConstraints(), 1);

  solver.nrVars(mbs, contVec, {});
  solver.updateConstrSize();

  // check vars number is 3 dof + 3 lambda
  BOOST_CHECK_EQUAL(solver.nrVars(), 3 + 3);

  solver.addTask(&posTaskSp);
  BOOST_CHECK_EQUAL(solver.nrTasks(), 1);
  solver.addTask(&oriTaskSp);
  BOOST_CHECK_EQUAL(solver.nrTasks(), 2);

  solver.data().computeNormalAccB(mbs, mbcs);
  posTask.update(mbs, mbcs, solver.data());
  oriTask.update(mbs, mbcs, solver.data());
  Vector3d evalPos = posTask.eval();
  Vector3d evalOri = oriTask.eval();

  // Test ContactAccConstr
  for(int i = 0; i < 1000; ++i)
  {
    BOOST_REQUIRE(solver.solve(mbs, mbcs));
    eulerIntegration(mbs[0], mbcs[0], 0.001);

    forwardKinematics(mbs[0], mbcs[0]);
    forwardVelocity(mbs[0], mbcs[0]);

    fd->computeH(mbs[0], mbcs[0]);
    fd->computeC(mbs[0], mbcs[0]);
  }

  BOOST_CHECK_SMALL((posTask.eval() - evalPos).norm(), 0.00001);
  BOOST_CHECK_SMALL((oriTask.eval() - evalOri).norm(), 0.00001);

  solver.removeTask(&posTaskSp);
  BOOST_CHECK_EQUAL(solver.nrTasks(), 1);
  solver.removeTask(&oriTaskSp);
  BOOST_CHECK_EQUAL(solver.nrTasks(), 0);

  // Test removeEqualityConstraint
  contCstrAcc.removeFromSolver(solver);
  BOOST_CHECK_EQUAL(solver.nrInequalityConstraints(), 0);
  BOOST_CHECK_EQUAL(solver.nrConstraints(), 0);

  // Test ContactSpeedConstr
  mbcs[0] = mbcInit;
  qp::ContactSpeedConstr contCstrSpeed(0.001);

  // Test addEqualityConstraint
  contCstrSpeed.addToSolver(solver);
  BOOST_CHECK_EQUAL(solver.nrEqualityConstraints(), 1);
  BOOST_CHECK_EQUAL(solver.nrConstraints(), 1);

  solver.nrVars(mbs, contVec, {});
  solver.updateConstrSize();

  solver.addTask(&posTaskSp);
  BOOST_CHECK_EQUAL(solver.nrTasks(), 1);
  solver.addTask(&oriTaskSp);
  BOOST_CHECK_EQUAL(solver.nrTasks(), 2);

  solver.data().computeNormalAccB(mbs, mbcs);
  posTask.update(mbs, mbcs, solver.data());
  oriTask.update(mbs, mbcs, solver.data());
  evalPos = posTask.eval();
  evalOri = oriTask.eval();

  for(int i = 0; i < 1000; ++i)
  {
    BOOST_REQUIRE(solver.solve(mbs, mbcs));
    eulerIntegration(mbs[0], mbcs[0], 0.001);

    forwardKinematics(mbs[0], mbcs[0]);
    forwardVelocity(mbs[0], mbcs[0]);

    fd->computeH(mbs[0], mbcs[0]);
    fd->computeC(mbs[0], mbcs[0]);
  }

  BOOST_CHECK_SMALL((posTask.eval() - evalPos).norm(), 0.00001);
  BOOST_CHECK_SMALL((oriTask.eval() - evalOri).norm(), 0.00001);

  solver.removeTask(&posTaskSp);
  BOOST_CHECK_EQUAL(solver.nrTasks(), 1);
  solver.removeTask(&oriTaskSp);
  BOOST_CHECK_EQUAL(solver.nrTasks(), 0);

  // Test removeEqualityConstraint
  solver.removeEqualityConstraint(&contCstrSpeed);
  BOOST_CHECK_EQUAL(solver.nrEqualityConstraints(), 0);
  solver.removeConstraint(&contCstrSpeed);
  BOOST_CHECK_EQUAL(solver.nrConstraints(), 0);

  // MotionConstr test
  mbcs[0] = mbcInit;
  contVec = {};
  double Inf = std::numeric_limits<double>::infinity();
  std::vector<std::vector<double>> torqueMin = {{}, {-Inf}, {-Inf}, {-Inf}};
  std::vector<std::vector<double>> torqueMax = {{}, {Inf}, {Inf}, {Inf}};
<<<<<<< HEAD
  qp::MotionConstr motionCstr(mbs, 0, fd, {torqueMin, torqueMax});
=======
  std::vector<std::vector<double>> torqueDtMin = {{}, {-Inf}, {-Inf}, {-Inf}};
  std::vector<std::vector<double>> torqueDtMax = {{}, {Inf}, {Inf}, {Inf}};
  qp::MotionConstr motionCstr(mbs, 0, {torqueMin, torqueMax}, {torqueDtMin, torqueDtMax}, 0.005);
>>>>>>> 3875cbd4
  qp::PositiveLambda plCstr;

  motionCstr.addToSolver(solver);
  BOOST_CHECK_EQUAL(solver.nrGenInequalityConstraints(), 1);
  BOOST_CHECK_EQUAL(solver.nrConstraints(), 1);

  plCstr.addToSolver(solver);
  BOOST_CHECK_EQUAL(solver.nrBoundConstraints(), 1);
  BOOST_CHECK_EQUAL(solver.nrConstraints(), 2);

  solver.nrVars(mbs, contVec, {});
  solver.updateConstrSize();

  solver.addTask(&posTaskSp);
  BOOST_CHECK_EQUAL(solver.nrTasks(), 1);

  // Test MotionConstr
  for(int i = 0; i < 10000; ++i)
  {
    BOOST_REQUIRE(solver.solve(mbs, mbcs));
    eulerIntegration(mbs[0], mbcs[0], 0.001);

    forwardKinematics(mbs[0], mbcs[0]);
    forwardVelocity(mbs[0], mbcs[0]);

    fd->computeH(mbs[0], mbcs[0]);
    fd->computeC(mbs[0], mbcs[0]);
  }
  motionCstr.computeTorque(solver.alphaDVec(), solver.lambdaVec());
  motionCstr.torque(mbs, mbcs);

  BOOST_CHECK_SMALL(posTask.eval().norm(), 5e-05);

  MultiBodyConfig mbcTest(mbcs[0]);
  mbcTest.jointTorque = {{}, {0.}, {0.}, {0.}};
  InverseDynamics id(mb);
  id.inverseDynamics(mb, mbcTest);

  BOOST_CHECK_SMALL((dofToVector(mb, mbcs[0].jointTorque) - dofToVector(mb, mbcTest.jointTorque)).norm(), 0.00001);

  solver.removeTask(&posTaskSp);
  BOOST_CHECK_EQUAL(solver.nrTasks(), 0);

  // Test removeEqualityConstraint
  motionCstr.removeFromSolver(solver);
  BOOST_CHECK_EQUAL(solver.nrGenInequalityConstraints(), 0);
  BOOST_CHECK_EQUAL(solver.nrConstraints(), 1);

  // MotionConstr test with contact
  mbcs[0] = mbcInit;
  contVec = {qp::UnilateralContact(0, 1, "b3", "b0", {Vector3d::Zero()}, Matrix3d::Identity(),
                                   sva::PTransformd::Identity(), 3, std::tan(cst::pi<double>() / 4.))};

  solver.addGenInequalityConstraint(&motionCstr);
  BOOST_CHECK_EQUAL(solver.nrGenInequalityConstraints(), 1);
  solver.addConstraint(&motionCstr);
  BOOST_CHECK_EQUAL(solver.nrConstraints(), 2);

  solver.nrVars(mbs, contVec, {});
  solver.updateConstrSize();

  // check vars number is 3 dof + 3 lambda
  BOOST_CHECK_EQUAL(solver.nrVars(), 3 + 3);

  solver.addTask(&posTaskSp);
  BOOST_CHECK_EQUAL(solver.nrTasks(), 1);

  // Test MotionConstr
  for(int i = 0; i < 10000; ++i)
  {
    BOOST_REQUIRE(solver.solve(mbs, mbcs));
    eulerIntegration(mbs[0], mbcs[0], 0.001);

    forwardKinematics(mbs[0], mbcs[0]);
    forwardVelocity(mbs[0], mbcs[0]);

    fd->computeH(mbs[0], mbcs[0]);
    fd->computeC(mbs[0], mbcs[0]);
  }

  BOOST_CHECK_SMALL(posTask.eval().norm(), 5e-5);

  solver.removeTask(&posTaskSp);
  BOOST_CHECK_EQUAL(solver.nrTasks(), 0);

  // Test removeEqualityConstraint
  motionCstr.removeFromSolver(solver);
  BOOST_CHECK_EQUAL(solver.nrGenInequalityConstraints(), 0);
  BOOST_CHECK_EQUAL(solver.nrConstraints(), 1);

  plCstr.removeFromSolver(solver);
  BOOST_CHECK_EQUAL(solver.nrBoundConstraints(), 0);
  BOOST_CHECK_EQUAL(solver.nrConstraints(), 0);
}

BOOST_AUTO_TEST_CASE(QPJointLimitsTest)
{
  using namespace Eigen;
  using namespace sva;
  using namespace rbd;
  using namespace tasks;
  namespace cst = boost::math::constants;

  MultiBody mb;
  MultiBodyConfig mbcInit;

  std::tie(mb, mbcInit) = makeZXZArm();

  forwardKinematics(mb, mbcInit);
  forwardVelocity(mb, mbcInit);

  std::vector<rbd::MultiBody> mbs = {mb};
  std::vector<rbd::MultiBodyConfig> mbcs = {mbcInit};

  qp::QPSolver solver;

  int bodyI = mb.bodyIndexByName("b3");
  qp::PositionTask posTask(mbs, 0, "b3", RotZ(cst::pi<double>() / 2.) * mbcInit.bodyPosW[bodyI].translation());
  qp::SetPointTask posTaskSp(mbs, 0, &posTask, 10., 1.);

  double inf = std::numeric_limits<double>::infinity();
  std::vector<std::vector<double>> lBound = {{}, {-cst::pi<double>() / 4.}, {-inf}, {-inf}};
  std::vector<std::vector<double>> uBound = {{}, {cst::pi<double>() / 4.}, {inf}, {inf}};
  std::vector<std::vector<double>> lDDBound = {{}, {-inf}, {-inf}, {-inf}};
  std::vector<std::vector<double>> uDDBound = {{}, {inf}, {inf}, {inf}};

  qp::JointLimitsConstr jointConstr(mbs, 0, {lBound, uBound}, {lDDBound, uDDBound}, 0.001);

  // Test add*Constraint
  solver.addBoundConstraint(&jointConstr);
  BOOST_CHECK_EQUAL(solver.nrBoundConstraints(), 1);
  solver.addConstraint(&jointConstr);
  BOOST_CHECK_EQUAL(solver.nrConstraints(), 1);

  solver.nrVars(mbs, {}, {});
  solver.updateConstrSize();

  solver.addTask(&posTaskSp);
  BOOST_CHECK_EQUAL(solver.nrTasks(), 1);

  // Test JointLimitsConstr
  mbcs[0] = mbcInit;
  for(int i = 0; i < 1000; ++i)
  {
    BOOST_REQUIRE(solver.solve(mbs, mbcs));
    eulerIntegration(mbs[0], mbcs[0], 0.001);

    forwardKinematics(mbs[0], mbcs[0]);
    forwardVelocity(mbs[0], mbcs[0]);
    BOOST_REQUIRE_GT(mbcs[0].q[1][0], -cst::pi<double>() / 4. - 0.01);
  }

  posTask.position(RotZ(-cst::pi<double>() / 2.) * mbcInit.bodyPosW[bodyI].translation());
  mbcs[0] = mbcInit;
  for(int i = 0; i < 1000; ++i)
  {
    BOOST_REQUIRE(solver.solve(mbs, mbcs));
    eulerIntegration(mbs[0], mbcs[0], 0.001);

    forwardKinematics(mbs[0], mbcs[0]);
    forwardVelocity(mbs[0], mbcs[0]);
    BOOST_REQUIRE_LT(mbcs[0].q[1][0], cst::pi<double>() / 4. + 0.01);
  }

  solver.removeTask(&posTaskSp);
  BOOST_CHECK_EQUAL(solver.nrTasks(), 0);

  // Test remove*Constraint
  solver.removeBoundConstraint(&jointConstr);
  BOOST_CHECK_EQUAL(solver.nrBoundConstraints(), 0);
  solver.removeConstraint(&jointConstr);
  BOOST_CHECK_EQUAL(solver.nrConstraints(), 0);
}

BOOST_AUTO_TEST_CASE(QPDamperJointLimitsTest)
{
  using namespace Eigen;
  using namespace sva;
  using namespace rbd;
  using namespace tasks;
  namespace cst = boost::math::constants;

  MultiBody mb;
  MultiBodyConfig mbcInit;

  std::tie(mb, mbcInit) = makeZXZArm();

  forwardKinematics(mb, mbcInit);
  forwardVelocity(mb, mbcInit);

  std::vector<rbd::MultiBody> mbs = {mb};
  std::vector<rbd::MultiBodyConfig> mbcs = {mbcInit};

  qp::QPSolver solver;

  int bodyI = mb.bodyIndexByName("b3");
  qp::PositionTask posTask(mbs, 0, "b3", RotZ(cst::pi<double>() / 2.) * mbcInit.bodyPosW[bodyI].translation());
  qp::SetPointTask posTaskSp(mbs, 0, &posTask, 10., 1.);

  double inf = std::numeric_limits<double>::infinity();
  std::vector<std::vector<double>> lBound = {{}, {-cst::pi<double>() / 4.}, {-inf}, {-inf}};
  std::vector<std::vector<double>> uBound = {{}, {cst::pi<double>() / 4.}, {inf}, {inf}};
  std::vector<std::vector<double>> lVel = {{}, {-inf}, {-inf}, {-inf}};
  std::vector<std::vector<double>> uVel = {{}, {inf}, {inf}, {inf}};
  std::vector<std::vector<double>> lAcc = {{}, {-inf}, {-inf}, {-inf}};
  std::vector<std::vector<double>> uAcc = {{}, {inf}, {inf}, {inf}};

  qp::DamperJointLimitsConstr dampJointConstr(mbs, 0, {lBound, uBound}, {lVel, uVel}, {lAcc, uAcc}, 0.125, 0.025, 1.,
                                              0.001);

  // Test add*Constraint
  dampJointConstr.addToSolver(solver);
  BOOST_CHECK_EQUAL(solver.nrBoundConstraints(), 1);
  BOOST_CHECK_EQUAL(solver.nrConstraints(), 1);

  solver.nrVars(mbs, {}, {});
  solver.updateConstrSize();

  solver.addTask(&posTaskSp);
  BOOST_CHECK_EQUAL(solver.nrTasks(), 1);

  // Test JointLimitsConstr
  mbcs[0] = mbcInit;
  for(int i = 0; i < 2000; ++i)
  {
    BOOST_REQUIRE(solver.solve(mbs, mbcs));
    eulerIntegration(mbs[0], mbcs[0], 0.001);

    forwardKinematics(mbs[0], mbcs[0]);
    forwardVelocity(mbs[0], mbcs[0]);
    BOOST_REQUIRE_GT(mbcs[0].q[1][0], -(cst::pi<double>() / 4.) * (1. - 0.025) - 0.01);
  }

  posTask.position(RotZ(-cst::pi<double>() / 2.) * mbcInit.bodyPosW[bodyI].translation());
  mbcs[0] = mbcInit;
  for(int i = 0; i < 2000; ++i)
  {
    BOOST_REQUIRE(solver.solve(mbs, mbcs));
    eulerIntegration(mbs[0], mbcs[0], 0.001);

    forwardKinematics(mbs[0], mbcs[0]);
    forwardVelocity(mbs[0], mbcs[0]);
    BOOST_REQUIRE_LT(mbcs[0].q[1][0], (cst::pi<double>() / 4.) * (1. - 0.025) + 0.01);
  }

  solver.removeTask(&posTaskSp);
  BOOST_CHECK_EQUAL(solver.nrTasks(), 0);

  // Test remove*Constraint
  dampJointConstr.removeFromSolver(solver);
  BOOST_CHECK_EQUAL(solver.nrBoundConstraints(), 0);
  BOOST_CHECK_EQUAL(solver.nrConstraints(), 0);
}

BOOST_AUTO_TEST_CASE(QPMimicJointTest)
{
  using namespace Eigen;
  using namespace sva;
  using namespace rbd;
  using namespace tasks;
  namespace cst = boost::math::constants;

  /* Make a very simple gripper */
  MultiBodyGraph mbg;

  double mass = 1.;
  Matrix3d I = Matrix3d::Identity();
  Vector3d h = Vector3d::Zero();

  RBInertiad rbi(mass, h, I);

  Body b0(rbi, "b0");
  Body b1(rbi, "b1");
  Body b2(rbi, "b2");
  Body b3(rbi, "b3");

  mbg.addBody(b0);
  mbg.addBody(b1);
  mbg.addBody(b2);
  mbg.addBody(b3);

  Joint j0(Joint::RevZ, true, "j0");
  Joint j1(Joint::RevZ, true, "j1");
  j1.makeMimic("j0", -1.0, 0.0);
  Joint j2(Joint::RevZ, true, "j2");
  j2.makeMimic("j0", 0.0, 0.5);

  mbg.addJoint(j0);
  mbg.addJoint(j1);
  mbg.addJoint(j2);

  PTransformd from = sva::PTransformd::Identity();

  mbg.linkBodies("b0", from, "b1", from, "j0");
  mbg.linkBodies("b1", from, "b2", from, "j1");
  mbg.linkBodies("b2", from, "b3", from, "j2");

  MultiBody mb = mbg.makeMultiBody("b0", true, from);

  MultiBodyConfig mbcInit(mb);
  mbcInit.zero(mb);
  BOOST_CHECK_EQUAL(mbcInit.q[3][0], 0.5);

  forwardKinematics(mb, mbcInit);
  forwardVelocity(mb, mbcInit);

  std::vector<rbd::MultiBody> mbs = {mb};
  std::vector<rbd::MultiBodyConfig> mbcs = {mbcInit};

  qp::QPSolver solver;

  tasks::qp::PostureTask pt(mbs, 0, mbcInit.q, 100.0, 10.0);

  solver.nrVars(mbs, {}, {});
  solver.updateConstrSize();

  solver.addTask(&pt);
  BOOST_CHECK_EQUAL(solver.nrTasks(), 1);

  // Test mimic joint in mbc
  mbcs[0] = mbcInit;
  for(int i = 0; i < 1000; ++i)
  {
    BOOST_REQUIRE(solver.solve(mbs, mbcs));
    eulerIntegration(mbs[0], mbcs[0], 0.001);

    forwardKinematics(mbs[0], mbcs[0]);
    forwardVelocity(mbs[0], mbcs[0]);
    BOOST_REQUIRE(mbcs[0].q[1][0] == -mbcs[0].q[2][0]);
    BOOST_REQUIRE(mbcs[0].q[3][0] == 0.5);
  }
  BOOST_CHECK_SMALL(mbcs[0].q[1][0], 1e-4);

  mbcs[0] = mbcInit;
  pt.posture({{}, {0.2}, {-0.2}, {0.5}});
  for(int i = 0; i < 2000; ++i)
  {
    BOOST_REQUIRE(solver.solve(mbs, mbcs));
    eulerIntegration(mbs[0], mbcs[0], 0.001);

    forwardKinematics(mbs[0], mbcs[0]);
    forwardVelocity(mbs[0], mbcs[0]);
    BOOST_REQUIRE(mbcs[0].q[1][0] == -mbcs[0].q[2][0]);
    BOOST_REQUIRE(mbcs[0].q[3][0] == 0.5);
  }
  BOOST_CHECK_SMALL(mbcs[0].q[1][0] - 0.2, 1e-4);

  solver.removeTask(&pt);
  BOOST_CHECK_EQUAL(solver.nrTasks(), 0);
}

BOOST_AUTO_TEST_CASE(QPTorqueLimitsTest)
{
  using namespace Eigen;
  using namespace sva;
  using namespace rbd;
  using namespace tasks;
  namespace cst = boost::math::constants;

  MultiBody mb;
  MultiBodyConfig mbcInit;

  std::tie(mb, mbcInit) = makeZXZArm();

  forwardKinematics(mb, mbcInit);
  forwardVelocity(mb, mbcInit);

  auto fd = std::make_shared<ForwardDynamics>(mb);
  fd->computeH(mb, mbcInit);
  fd->computeC(mb, mbcInit);

  std::vector<rbd::MultiBody> mbs = {mb};
  std::vector<rbd::MultiBodyConfig> mbcs = {mbcInit};

  qp::QPSolver solver;

  int bodyI = mb.bodyIndexByName("b3");
  qp::PositionTask posTask(mbs, 0, "b3", RotZ(cst::pi<double>() / 2.) * mbcInit.bodyPosW[bodyI].translation());
  qp::SetPointTask posTaskSp(mbs, 0, &posTask, 10., 1.);

  std::vector<std::vector<double>> lBound = {{}, {-30.}, {-30.}, {-30.}};
  std::vector<std::vector<double>> uBound = {{}, {30.}, {30.}, {30.}};
  std::vector<std::vector<double>> lBoundDt = {{}, {-500.}, {-500.}, {-500.}};
  std::vector<std::vector<double>> uBoundDt = {{}, {500.}, {500.}, {500.}};

<<<<<<< HEAD
  qp::MotionConstr motionCstr(mbs, 0, fd, {lBound, uBound});
=======
  constexpr double dt = 0.001;

  qp::MotionConstr motionCstr(mbs, 0, {lBound, uBound}, {lBoundDt, uBoundDt}, dt);
>>>>>>> 3875cbd4
  qp::PositiveLambda plCstr;

  // Test add*Constraint

  solver.addGenInequalityConstraint(&motionCstr);
  BOOST_CHECK_EQUAL(solver.nrGenInequalityConstraints(), 1);
  solver.addConstraint(&motionCstr);
  BOOST_CHECK_EQUAL(solver.nrConstraints(), 1);

  plCstr.addToSolver(solver);
  BOOST_CHECK_EQUAL(solver.nrBoundConstraints(), 1);
  BOOST_CHECK_EQUAL(solver.nrConstraints(), 2);

  solver.addTask(&posTaskSp);
  BOOST_CHECK_EQUAL(solver.nrTasks(), 1);

  solver.nrVars(mbs, {}, {});
  solver.updateConstrSize();

  // Test MotionConstr torque limits
  mbcs[0] = mbcInit;
  for(int i = 0; i < 10000; ++i)
  {
    BOOST_REQUIRE(solver.solve(mbs, mbcs));
    eulerIntegration(mbs[0], mbcs[0], dt);

    forwardKinematics(mbs[0], mbcs[0]);
    forwardVelocity(mbs[0], mbcs[0]);
    fd->computeH(mbs[0], mbcs[0]);
    fd->computeC(mbs[0], mbcs[0]);
    motionCstr.computeTorque(solver.alphaDVec(), solver.lambdaVec());
    motionCstr.torque(mbs, mbcs);
    for(int i = 0; i < 3; ++i)
    {
      BOOST_REQUIRE_GT(mbcs[0].jointTorque[i + 1][0], lBound[i + 1][0] - 0.001);
      BOOST_REQUIRE_LT(mbcs[0].jointTorque[i + 1][0], uBound[i + 1][0] + 0.001);
    }
  }

  posTask.position(mbcInit.bodyPosW[bodyI].translation());
  for(int i = 0; i < 10000; ++i)
  {
    BOOST_REQUIRE(solver.solve(mbs, mbcs));
    eulerIntegration(mbs[0], mbcs[0], dt);

    forwardKinematics(mbs[0], mbcs[0]);
    forwardVelocity(mbs[0], mbcs[0]);
    fd->computeH(mbs[0], mbcs[0]);
    fd->computeC(mbs[0], mbcs[0]);
    motionCstr.computeTorque(solver.alphaDVec(), solver.lambdaVec());
    motionCstr.torque(mbs, mbcs);
    for(int i = 0; i < 3; ++i)
    {
      BOOST_REQUIRE_GT(mbcs[0].jointTorque[i + 1][0], lBound[i + 1][0] - 0.001);
      BOOST_REQUIRE_LT(mbcs[0].jointTorque[i + 1][0], uBound[i + 1][0] + 0.001);
    }
  }

  motionCstr.removeFromSolver(solver);
  BOOST_CHECK_EQUAL(solver.nrGenInequalityConstraints(), 0);
  BOOST_CHECK_EQUAL(solver.nrConstraints(), 1);

  Eigen::VectorXd lpoly(2), upoly(2);
  Eigen::VectorXd null;
  lpoly << -30, 1.;
  upoly << 30, 1.;
  std::vector<std::vector<Eigen::VectorXd>> lBoundPoly = {{null}, {lpoly}, {lpoly}, {lpoly}};
  std::vector<std::vector<Eigen::VectorXd>> uBoundPoly = {{null}, {upoly}, {upoly}, {upoly}};
  qp::MotionPolyConstr motionPolyCstr(mbs, 0, fd, {lBoundPoly, uBoundPoly});

  motionPolyCstr.addToSolver(solver);
  BOOST_CHECK_EQUAL(solver.nrGenInequalityConstraints(), 1);
  BOOST_CHECK_EQUAL(solver.nrBoundConstraints(), 1);
  BOOST_CHECK_EQUAL(solver.nrConstraints(), 2);

  solver.nrVars(mbs, {}, {});
  solver.updateConstrSize();

  // Test MotionPolyConstr torque limits
  mbcs[0] = mbcInit;
  for(int i = 0; i < 10000; ++i)
  {
    BOOST_REQUIRE(solver.solve(mbs, mbcs));
    std::vector<std::vector<double>> oldQ = mbcs[0].q;
    eulerIntegration(mbs[0], mbcs[0], 0.001);

    forwardKinematics(mbs[0], mbcs[0]);
    forwardVelocity(mbs[0], mbcs[0]);
    fd->computeH(mbs[0], mbcs[0]);
    fd->computeC(mbs[0], mbcs[0]);
    motionPolyCstr.computeTorque(solver.alphaDVec(), solver.lambdaVec());
    motionPolyCstr.torque(mbs, mbcs);
    for(int i = 0; i < 3; ++i)
    {
      BOOST_REQUIRE_GT(mbcs[0].jointTorque[i + 1][0], Eigen::poly_eval(lBoundPoly[i + 1][0], oldQ[i + 1][0]));
      BOOST_REQUIRE_LT(mbcs[0].jointTorque[i + 1][0], Eigen::poly_eval(uBoundPoly[i + 1][0], oldQ[i + 1][0]));
    }
  }

  posTask.position(mbcInit.bodyPosW[bodyI].translation());
  for(int i = 0; i < 10000; ++i)
  {
    BOOST_REQUIRE(solver.solve(mbs, mbcs));
    std::vector<std::vector<double>> oldQ = mbcs[0].q;
    eulerIntegration(mbs[0], mbcs[0], 0.001);

    forwardKinematics(mbs[0], mbcs[0]);
    forwardVelocity(mbs[0], mbcs[0]);
    fd->computeH(mbs[0], mbcs[0]);
    fd->computeC(mbs[0], mbcs[0]);
    motionPolyCstr.computeTorque(solver.alphaDVec(), solver.lambdaVec());
    motionPolyCstr.torque(mbs, mbcs);
    for(int i = 0; i < 3; ++i)
    {
      BOOST_REQUIRE_GT(mbcs[0].jointTorque[i + 1][0], Eigen::poly_eval(lBoundPoly[i + 1][0], oldQ[i + 1][0]));
      BOOST_REQUIRE_LT(mbcs[0].jointTorque[i + 1][0], Eigen::poly_eval(uBoundPoly[i + 1][0], oldQ[i + 1][0]));
    }
  }

  motionPolyCstr.removeFromSolver(solver);
  BOOST_CHECK_EQUAL(solver.nrGenInequalityConstraints(), 0);
  BOOST_CHECK_EQUAL(solver.nrConstraints(), 1);

  plCstr.removeFromSolver(solver);
  BOOST_CHECK_EQUAL(solver.nrBoundConstraints(), 0);
  BOOST_CHECK_EQUAL(solver.nrConstraints(), 0);

  solver.removeTask(&posTaskSp);
  BOOST_CHECK_EQUAL(solver.nrTasks(), 0);
}

BOOST_AUTO_TEST_CASE(QPAutoCollTest)
{
  using namespace Eigen;
  using namespace sva;
  using namespace rbd;
  using namespace tasks;
  namespace cst = boost::math::constants;

  MultiBody mb;
  MultiBodyConfig mbcInit;

  std::tie(mb, mbcInit) = makeZXZArm();

  forwardKinematics(mb, mbcInit);
  forwardVelocity(mb, mbcInit);

  std::vector<MultiBody> mbs = {mb};
  std::vector<MultiBodyConfig> mbcs = {mbcInit};

  qp::QPSolver solver;

  int bodyI = mb.bodyIndexByName("b3");
  qp::PositionTask posTask(mbs, 0, "b3", mbcInit.bodyPosW[bodyI].translation());
  qp::SetPointTask posTaskSp(mbs, 0, &posTask, 50., 1.);

  sch::S_Sphere b0(0.25), b3(0.25);
  sch::CD_Pair pair(&b0, &b3);

  PTransformd I = PTransformd::Identity();
  qp::CollisionConstr autoCollConstr(mbs, 0.001);
  int collId1 = 10;
  autoCollConstr.addCollision(mbs, collId1, 0, "b0", &b0, I, 0, "b3", &b3, I, 0.01, 0.005, 1.);
  BOOST_CHECK_EQUAL(autoCollConstr.nrCollisions(), 1);

  // Test addInequalityConstraint
  solver.addInequalityConstraint(&autoCollConstr);
  BOOST_CHECK_EQUAL(solver.nrInequalityConstraints(), 1);
  solver.addConstraint(&autoCollConstr);
  BOOST_CHECK_EQUAL(solver.nrConstraints(), 1);

  solver.nrVars(mbs, {}, {});
  solver.updateConstrSize();

  solver.addTask(&posTaskSp);
  BOOST_CHECK_EQUAL(solver.nrTasks(), 1);

  mbcs[0] = mbcInit;
  std::ofstream distHard("selfDistHard.py");
  distHard << "dist = [";
  for(int i = 0; i < 1000; ++i)
  {
    posTask.position(RotX(0.01) * posTask.position());
    BOOST_REQUIRE(solver.solve(mbs, mbcs));
    eulerIntegration(mbs[0], mbcs[0], 0.001);

    sch::Point3 pb1Tmp, pb2Tmp;
    double dist = pair.getClosestPoints(pb1Tmp, pb2Tmp);
    dist = dist >= 0. ? std::sqrt(dist) : -std::sqrt(-dist);
    distHard << dist << ", ";
    BOOST_REQUIRE_GT(dist, 0.001);

    forwardKinematics(mbs[0], mbcs[0]);
    forwardVelocity(mbs[0], mbcs[0]);
  }
  distHard << "]" << std::endl;

  autoCollConstr.rmCollision(collId1);
  BOOST_CHECK_EQUAL(autoCollConstr.nrCollisions(), 0);

  // test automatic damping computation
  autoCollConstr.addCollision(mbs, collId1, 0, "b0", &b0, I, 0, "b3", &b3, I, 0.1, 0.01, 0., 0.1);
  BOOST_CHECK_EQUAL(autoCollConstr.nrCollisions(), 1);
  posTask.position(mbcInit.bodyPosW[bodyI].translation());

  mbcs[0] = mbcInit;
  std::ofstream distSoft("selfDistSoft.py");
  distSoft << "dist = [";
  for(int i = 0; i < 1000; ++i)
  {
    posTask.position(RotX(0.01) * posTask.position());
    BOOST_REQUIRE(solver.solve(mbs, mbcs));
    eulerIntegration(mbs[0], mbcs[0], 0.001);

    sch::Point3 pb1Tmp, pb2Tmp;
    double dist = pair.getClosestPoints(pb1Tmp, pb2Tmp);
    dist = dist >= 0. ? std::sqrt(dist) : -std::sqrt(-dist);
    distSoft << dist << ", ";
    BOOST_REQUIRE_GT(dist, 0.001);

    forwardKinematics(mbs[0], mbcs[0]);
    forwardVelocity(mbs[0], mbcs[0]);
  }
  distSoft << "]" << std::endl;

  autoCollConstr.rmCollision(collId1);
  BOOST_CHECK_EQUAL(autoCollConstr.nrCollisions(), 0);

  solver.removeTask(&posTaskSp);
  BOOST_CHECK_EQUAL(solver.nrTasks(), 0);

  // Test remove*Constraint
  solver.removeInequalityConstraint(&autoCollConstr);
  BOOST_CHECK_EQUAL(solver.nrInequalityConstraints(), 0);
  solver.removeConstraint(&autoCollConstr);
  BOOST_CHECK_EQUAL(solver.nrConstraints(), 0);
}

BOOST_AUTO_TEST_CASE(QPStaticEnvCollTest)
{
  using namespace Eigen;
  using namespace sva;
  using namespace rbd;
  using namespace tasks;
  namespace cst = boost::math::constants;

  MultiBody mb, mbEnv;
  MultiBodyConfig mbcInit, mbcEnv;

  std::tie(mb, mbcInit) = makeZXZArm();
  std::tie(mbEnv, mbcEnv) = makeEnv();

  forwardKinematics(mb, mbcInit);
  forwardVelocity(mb, mbcInit);
  forwardKinematics(mbEnv, mbcEnv);
  forwardVelocity(mbEnv, mbcEnv);

  std::vector<MultiBody> mbs = {mb, mbEnv};
  std::vector<MultiBodyConfig> mbcs = {mbcInit, mbcEnv};

  qp::QPSolver solver;

  int bodyI = mb.bodyIndexByName("b3");
  qp::PositionTask posTask(mbs, 0, "b3", mbcInit.bodyPosW[bodyI].translation());
  qp::SetPointTask posTaskSp(mbs, 0, &posTask, 50., 1.);

  sch::S_Sphere b0(0.25), b3(0.25);
  sch::CD_Pair pair(&b0, &b3);

  b0.setTransformation(qp::tosch(mbcInit.bodyPosW[0]));

  PTransformd I = PTransformd::Identity();
  qp::CollisionConstr seCollConstr(mbs, 0.001);
  int collId1 = 10;
  seCollConstr.addCollision(mbs, collId1, 0, "b3", &b3, I, 1, "b0", &b0, I, 0.01, 0.005, 1.);
  BOOST_CHECK_EQUAL(seCollConstr.nrCollisions(), 1);

  // Test addInequalityConstraint
  solver.addInequalityConstraint(&seCollConstr);
  BOOST_CHECK_EQUAL(solver.nrInequalityConstraints(), 1);
  solver.addConstraint(&seCollConstr);
  BOOST_CHECK_EQUAL(solver.nrConstraints(), 1);

  solver.nrVars(mbs, {}, {});
  solver.updateConstrSize();

  solver.addTask(&posTaskSp);
  BOOST_CHECK_EQUAL(solver.nrTasks(), 1);

  mbcs[0] = mbcInit;
  std::ofstream distHard("staticDistHard.py");
  distHard << "dist = [";
  for(int i = 0; i < 1000; ++i)
  {
    posTask.position(RotX(0.01) * posTask.position());
    BOOST_REQUIRE(solver.solve(mbs, mbcs));
    eulerIntegration(mbs[0], mbcs[0], 0.001);

    sch::Point3 pb1Tmp, pb2Tmp;
    double dist = pair.getClosestPoints(pb1Tmp, pb2Tmp);
    dist = dist >= 0 ? std::sqrt(dist) : -std::sqrt(-dist);
    distHard << dist << ", ";
    BOOST_REQUIRE_GT(dist, 0.001);

    forwardKinematics(mbs[0], mbcs[0]);
    forwardVelocity(mbs[0], mbcs[0]);
  }
  distHard << "]" << std::endl;

  seCollConstr.rmCollision(collId1);
  BOOST_CHECK_EQUAL(seCollConstr.nrCollisions(), 0);

  // test damping computation
  seCollConstr.addCollision(mbs, collId1, 0, "b3", &b3, I, 1, "b0", &b0, I, 0.1, 0.01, 0., 0.1);
  BOOST_CHECK_EQUAL(seCollConstr.nrCollisions(), 1);
  posTask.position(mbcInit.bodyPosW[bodyI].translation());

  mbcs[0] = mbcInit;
  std::ofstream distSoft("staticDistSoft.py");
  distSoft << "dist = [";
  for(int i = 0; i < 1000; ++i)
  {
    posTask.position(RotX(0.01) * posTask.position());
    BOOST_REQUIRE(solver.solve(mbs, mbcs));
    eulerIntegration(mbs[0], mbcs[0], 0.001);

    sch::Point3 pb1Tmp, pb2Tmp;
    double dist = pair.getClosestPoints(pb1Tmp, pb2Tmp);
    dist = dist >= 0 ? std::sqrt(dist) : -std::sqrt(-dist);
    distSoft << dist << ", ";
    BOOST_REQUIRE_GT(dist, 0.001);

    forwardKinematics(mbs[0], mbcs[0]);
    forwardVelocity(mbs[0], mbcs[0]);
  }
  distSoft << "]" << std::endl;

  seCollConstr.rmCollision(collId1);
  BOOST_CHECK_EQUAL(seCollConstr.nrCollisions(), 0);

  solver.removeTask(&posTaskSp);
  BOOST_CHECK_EQUAL(solver.nrTasks(), 0);

  // Test remove*Constraint
  solver.removeInequalityConstraint(&seCollConstr);
  BOOST_CHECK_EQUAL(solver.nrInequalityConstraints(), 0);
  solver.removeConstraint(&seCollConstr);
  BOOST_CHECK_EQUAL(solver.nrConstraints(), 0);
}

BOOST_AUTO_TEST_CASE(QPBilatContactTest)
{
  using namespace Eigen;
  using namespace sva;
  using namespace rbd;
  using namespace tasks;
  namespace cst = boost::math::constants;

  MultiBody mb, mbEnv;
  MultiBodyConfig mbcInit, mbcEnv;

  std::tie(mb, mbcInit) = makeZXZArm(false);
  std::tie(mbEnv, mbcEnv) = makeEnv();

  forwardKinematics(mb, mbcInit);
  forwardVelocity(mb, mbcInit);

  auto fd = std::make_shared<ForwardDynamics>(mb);        
  fd->computeH(mb, mbcInit);
  fd->computeC(mb, mbcInit);
  
  forwardKinematics(mbEnv, mbcEnv);
  forwardVelocity(mbEnv, mbcEnv);

  std::vector<MultiBody> mbs = {mb, mbEnv};
  std::vector<MultiBodyConfig> mbcs = {mbcInit, mbcEnv};

  qp::QPSolver solver;

  double Inf = std::numeric_limits<double>::infinity();
  std::vector<std::vector<double>> torqueMin = {{0., 0., 0., 0., 0., 0.}, {-Inf}, {-Inf}, {-Inf}};
  std::vector<std::vector<double>> torqueMax = {{0., 0., 0., 0., 0., 0.}, {Inf}, {Inf}, {Inf}};
<<<<<<< HEAD
  qp::MotionConstr motionCstr(mbs, 0, fd, {torqueMin, torqueMax});
=======
  std::vector<std::vector<double>> torqueDtMin = {{0., 0., 0., 0., 0., 0.}, {-Inf}, {-Inf}, {-Inf}};
  std::vector<std::vector<double>> torqueDtMax = {{0., 0., 0., 0., 0., 0.}, {Inf}, {Inf}, {Inf}};
  qp::MotionConstr motionCstr(mbs, 0, {torqueMin, torqueMax}, {torqueDtMin, torqueDtMax}, 0.005);
>>>>>>> 3875cbd4
  qp::PositiveLambda plCstr;
  qp::ContactAccConstr contCstrAcc;

  solver.addGenInequalityConstraint(&motionCstr);
  solver.addConstraint(&motionCstr);

  solver.addEqualityConstraint(&contCstrAcc);
  solver.addConstraint(&contCstrAcc);

  plCstr.addToSolver(solver);

  std::vector<Eigen::Vector3d> points = {Vector3d(0.1, 0.1, 0.), Vector3d(-0.1, 0.1, 0.), Vector3d(-0.1, -0.1, 0.),
                                         Vector3d(0.1, -0.1, 0.)};

  std::vector<Eigen::Matrix3d> biFrames = {
      sva::RotY((0. * cst::pi<double>()) / 2.),
      sva::RotY((1. * cst::pi<double>()) / 2.),
      sva::RotY((2. * cst::pi<double>()) / 2.),
      sva::RotY((3. * cst::pi<double>()) / 2.),
  };

  std::vector<qp::UnilateralContact> uni = {
      qp::UnilateralContact(0, 1, "b0", "b0", points, Matrix3d::Identity(), sva::PTransformd::Identity(), 3, 0.7)};
  std::vector<qp::BilateralContact> bi = {
      qp::BilateralContact(0, 1, "b0", "b0", points, biFrames, sva::PTransformd::Identity(), 3, 0.7)};

  solver.nrVars(mbs, uni, {});
  solver.updateConstrSize();
  BOOST_CHECK_EQUAL(solver.nrVars(), 9 + 4 * 3);

  // This stance with unilateral contac is impossible so the solver must fail
  // The forces are apply on the Z axis and the gravity come frome the Y axis
  mbcs[0] = mbcInit;
  BOOST_REQUIRE(!solver.solve(mbs, mbcs));

  // We test it again with bilateral contact to check that the stance is now
  // valid
  // the forces are apply on the Z, Y, -Z and -Y axis
  solver.nrVars(mbs, {}, bi);
  solver.updateConstrSize();
  BOOST_CHECK_EQUAL(solver.nrVars(), 9 + 4 * 3);

  mbcs[0] = mbcInit;
  for(int i = 0; i < 10; ++i)
  {
    BOOST_REQUIRE(solver.solve(mbs, mbcs));
    eulerIntegration(mbs[0], mbcs[0], 0.001);

    forwardKinematics(mbs[0], mbcs[0]);
    forwardVelocity(mbs[0], mbcs[0]);

    fd->computeH(mbs[0], mbcs[0]);
    fd->computeC(mbs[0], mbcs[0]);
  }

  plCstr.removeFromSolver(solver);

  solver.removeEqualityConstraint(&contCstrAcc);
  solver.removeConstraint(&contCstrAcc);

  solver.removeConstraint(&motionCstr);
  solver.removeGenInequalityConstraint(&motionCstr);
}

Eigen::Vector6d compute6dError(const sva::PTransformd & b1, const sva::PTransformd & b2)
{
  Eigen::Vector6d error;
  error.head<3>() = sva::rotationError(b1.rotation(), b2.rotation());
  error.tail<3>() = b1.translation() - b2.translation();
  return error;
}

Eigen::Vector6d compute6dErrorInB1(const sva::PTransformd & b1, const sva::PTransformd & b2)
{
  sva::MotionVecd error;
  error.angular() = sva::rotationError(b1.rotation(), b2.rotation());
  error.linear() = b1.translation() - b2.translation();
  return (sva::PTransformd(b1.rotation()) * error).vector();
}

double computeDofError(const sva::PTransformd & b1, const sva::PTransformd & b2, const Eigen::MatrixXd & dof)
{
  return (dof * compute6dError(b1, b2)).norm();
}

double computeDofErrorInB1(const sva::PTransformd & b1, const sva::PTransformd & b2, const Eigen::MatrixXd & dof)
{
  return (dof * compute6dErrorInB1(b1, b2)).norm();
}

BOOST_AUTO_TEST_CASE(QPDofContactsTest)
{
  using namespace Eigen;
  using namespace sva;
  using namespace rbd;
  using namespace tasks;
  namespace cst = boost::math::constants;

  MultiBody mb, mbEnv;
  MultiBodyConfig mbcInit, mbcEnv;

  std::tie(mb, mbcInit) = makeZXZArm(false);
  std::tie(mbEnv, mbcEnv) = makeEnv();

  Vector4d quat(Vector4d::Random().normalized());
  mbcInit.q[0] = {quat.w(), quat.x(), quat.y(), quat.z(), 0., 0., 0.};

  forwardKinematics(mb, mbcInit);
  forwardVelocity(mb, mbcInit);
  forwardKinematics(mbEnv, mbcEnv);
  forwardVelocity(mbEnv, mbcEnv);

  std::vector<MultiBody> mbs = {mb, mbEnv};
  std::vector<MultiBodyConfig> mbcs = {mbcInit, mbcEnv};

  qp::QPSolver solver;

  sva::PTransformd X_b1_cf(Quaterniond(Vector4d::Random().normalized()), Vector3d::Random());

  qp::ContactPosConstr contCstrSpeed(0.005);
  // target in cf coordinate is transform into world frame
  qp::PositionTask posTask(mbs, 0, "b0",
                           (X_b1_cf * mbcInit.bodyPosW[0]).rotation().transpose() * Vector3d(1., 1., -1.));
  qp::SetPointTask posTaskSp(mbs, 0, &posTask, 10., 1.);
  // Rotation in cf coordinate
  qp::OrientationTask oriTask(mbs, 0, "b0",
                              (X_b1_cf * mbcInit.bodyPosW[0]).rotation().transpose() * sva::RotY(0.1) * sva::RotX(0.5));
  qp::SetPointTask oriTaskSp(mbs, 0, &oriTask, 10., 1.);

  contCstrSpeed.addToSolver(solver);
  solver.addTask(&posTaskSp);

  std::vector<Eigen::Vector3d> points = {Vector3d(0.1, 0.1, 0.), Vector3d(-0.1, 0.1, 0.), Vector3d(-0.1, -0.1, 0.),
                                         Vector3d(0.1, -0.1, 0.)};

  sva::PTransformd X_b1_b2(mbcEnv.bodyPosW[0] * mbcInit.bodyPosW[0].inv());
  std::vector<qp::UnilateralContact> uni = {
      qp::UnilateralContact(0, 1, "b0", "b0", points, Matrix3d::Identity(), X_b1_b2, 3, 0.7, X_b1_cf)};

  // contactDof must be provide in r1BodyId frame
  MatrixXd contactDof(5, 6);
  contactDof.setZero();
  contactDof(0, 0) = 1.;
  contactDof(1, 1) = 1.;
  contactDof(2, 2) = 1.;
  contactDof(3, 3) = 1.;
  contactDof(4, 4) = 1.;

  // test Z free
  contCstrSpeed.addDofContact({0, 1, "b0", "b0"}, contactDof);
  solver.nrVars(mbs, uni, {});
  solver.updateConstrSize();

  mbcs[0] = mbcInit;
  for(int i = 0; i < 100; ++i)
  {
    BOOST_REQUIRE(solver.solve(mbs, mbcs));
    eulerIntegration(mbs[0], mbcs[0], 0.005);

    forwardKinematics(mbs[0], mbcs[0]);
    forwardVelocity(mbs[0], mbcs[0]);
  }

  BOOST_CHECK_SMALL(computeDofErrorInB1(X_b1_cf * mbcs[0].bodyPosW[0], X_b1_cf * mbcInit.bodyPosW[0], contactDof),
                    1e-6);
  BOOST_CHECK_GT(std::pow(compute6dErrorInB1(X_b1_cf * mbcs[0].bodyPosW[0], X_b1_cf * mbcInit.bodyPosW[0])(5), 2), 0.1);

  // test Y Free and updateDofContacts
  contactDof.setZero();
  contactDof(0, 0) = 1.;
  contactDof(1, 1) = 1.;
  contactDof(2, 2) = 1.;
  contactDof(3, 3) = 1.;
  contactDof(4, 5) = 1.;
  contCstrSpeed.resetDofContacts();
  contCstrSpeed.addDofContact({0, 1, "b0", "b0"}, contactDof);
  contCstrSpeed.updateDofContacts();
  mbcs[0] = mbcInit;
  for(int i = 0; i < 100; ++i)
  {
    BOOST_REQUIRE(solver.solve(mbs, mbcs));
    eulerIntegration(mbs[0], mbcs[0], 0.005);

    forwardKinematics(mbs[0], mbcs[0]);
    forwardVelocity(mbs[0], mbcs[0]);
  }

  BOOST_CHECK_SMALL(computeDofErrorInB1(X_b1_cf * mbcs[0].bodyPosW[0], X_b1_cf * mbcInit.bodyPosW[0], contactDof),
                    1e-6);
  BOOST_CHECK_GT(std::pow(compute6dErrorInB1(X_b1_cf * mbcs[0].bodyPosW[0], X_b1_cf * mbcInit.bodyPosW[0])(4), 2), 0.1);

  // test WX Free and updateDofContacts
  contactDof.setZero();
  contactDof(0, 1) = 1.;
  contactDof(1, 2) = 1.;
  contactDof(2, 3) = 1.;
  contactDof(3, 4) = 1.;
  contactDof(4, 5) = 1.;
  contCstrSpeed.resetDofContacts();
  contCstrSpeed.addDofContact({0, 1, "b0", "b0"}, contactDof);
  contCstrSpeed.updateDofContacts();

  // add the orientation task in cf coordinate
  solver.addTask(&oriTaskSp);
  solver.updateTasksNrVars(mbs);
  mbcs[0] = mbcInit;
  for(int i = 0; i < 1000; ++i)
  {
    BOOST_REQUIRE(solver.solve(mbs, mbcs));
    eulerIntegration(mbs[0], mbcs[0], 0.005);

    forwardKinematics(mbs[0], mbcs[0]);
    forwardVelocity(mbs[0], mbcs[0]);
  }

  BOOST_CHECK_SMALL(computeDofErrorInB1(X_b1_cf * mbcs[0].bodyPosW[0], X_b1_cf * mbcInit.bodyPosW[0], contactDof),
                    1e-4);
  BOOST_CHECK_GT(std::abs(compute6dErrorInB1(X_b1_cf * mbcs[0].bodyPosW[0], X_b1_cf * mbcInit.bodyPosW[0])(0)), 0.1);
}

BOOST_AUTO_TEST_CASE(QPBoundedSpeedTest)
{
  using namespace Eigen;
  using namespace sva;
  using namespace rbd;
  using namespace tasks;
  namespace cst = boost::math::constants;

  MultiBody mb;
  MultiBodyConfig mbcInit;

  std::tie(mb, mbcInit) = makeZXZArm();

  forwardKinematics(mb, mbcInit);
  forwardVelocity(mb, mbcInit);

  std::vector<MultiBody> mbs = {mb};
  std::vector<MultiBodyConfig> mbcs = {mbcInit};

  qp::QPSolver solver;
  solver.solver("QLD");

  std::string bodyName("b3");
  int bodyIndex = mb.bodyIndexByName(bodyName);
  sva::PTransformd bodyPoint(Vector3d(0., 0.1, 0.));

  qp::BoundedSpeedConstr constSpeed(mbs, 0, 0.005);
  qp::PostureTask postureTask(mbs, 0, {{}, {0.}, {0.}, {0.}}, 1., 0.01);
  qp::PositionTask posTask(mbs, 0, bodyName, Vector3d(1., -1., 1.), bodyPoint.translation());
  qp::SetPointTask posTaskSp(mbs, 0, &posTask, 20., 1.);
  MatrixXd dof(1, 6);
  VectorXd speed(1);

  // X body axis must have 0 velocity
  dof << 0., 0., 0., 1., 0., 0.;
  speed << 0.;
  constSpeed.addBoundedSpeed(mbs, bodyName, bodyPoint.translation(), dof, speed);
  BOOST_CHECK_EQUAL(constSpeed.nrBoundedSpeeds(), 1);

  constSpeed.addToSolver(solver);
  solver.addTask(&postureTask);
  solver.addTask(&posTaskSp);

  solver.nrVars(mbs, {}, {});
  solver.updateConstrSize();

  mbcs[0] = mbcInit;
  for(int i = 0; i < 100; ++i)
  {
    BOOST_REQUIRE(solver.solve(mbs, mbcs));
    eulerIntegration(mbs[0], mbcs[0], 0.005);

    forwardKinematics(mbs[0], mbcs[0]);
    forwardVelocity(mbs[0], mbcs[0]);
  }

  sva::PTransformd initPos(bodyPoint * mbcInit.bodyPosW[bodyIndex]);
  sva::PTransformd finalPos(bodyPoint * mbcs[0].bodyPosW[bodyIndex]);
  BOOST_CHECK_SMALL(computeDofError(finalPos, initPos, dof), 1e-6);
  BOOST_CHECK_GT(std::pow(compute6dError(finalPos, initPos)(4), 2), 0.1);

  // same test but with Z axis
  BOOST_CHECK(constSpeed.removeBoundedSpeed(bodyName));
  constSpeed.updateBoundedSpeeds();
  BOOST_CHECK_EQUAL(constSpeed.nrBoundedSpeeds(), 0);
  BOOST_CHECK_EQUAL(constSpeed.maxGenInEq(), 0);

  // must resize constraint matrix since nrMaxIneq has changed
  solver.updateConstrSize();
  dof << 0., 0., 0., 0., 0., 1.;
  constSpeed.addBoundedSpeed(mbs, bodyName, bodyPoint.translation(), dof, speed);
  constSpeed.updateBoundedSpeeds();
  BOOST_CHECK_EQUAL(constSpeed.nrBoundedSpeeds(), 1);
  BOOST_CHECK_EQUAL(constSpeed.maxGenInEq(), 1);
  solver.updateConstrSize();

  mbcs[0] = mbcInit;
  for(int i = 0; i < 100; ++i)
  {
    BOOST_REQUIRE(solver.solve(mbs, mbcs));
    eulerIntegration(mbs[0], mbcs[0], 0.005);

    forwardKinematics(mbs[0], mbcs[0]);
    forwardVelocity(mbs[0], mbcs[0]);
  }

  initPos = bodyPoint * mbcInit.bodyPosW[bodyIndex];
  finalPos = bodyPoint * mbcs[0].bodyPosW[bodyIndex];
  BOOST_CHECK_SMALL(computeDofError(finalPos, initPos, dof), 1e-6);
  BOOST_CHECK_GT(std::pow(compute6dError(finalPos, initPos)(4), 2), 0.1);
}

BOOST_AUTO_TEST_CASE(MomentumTask)
{
  using namespace Eigen;
  using namespace sva;
  using namespace rbd;
  using namespace tasks;
  namespace cst = boost::math::constants;

  MultiBody mb;
  MultiBodyConfig mbcInit;

  std::tie(mb, mbcInit) = makeZXZArm();

  forwardKinematics(mb, mbcInit);
  forwardVelocity(mb, mbcInit);

  std::vector<MultiBody> mbs = {mb};
  std::vector<MultiBodyConfig> mbcs = {mbcInit};

  qp::QPSolver solver;

  solver.nrVars(mbs, {}, {});
  solver.updateConstrSize();

  sva::ForceVecd momTarget(Vector3d(1., 1., 1.), Vector3d(0., 0., 0.));

  qp::MomentumTask momTask(mbs, 0, momTarget);
  qp::SetPointTask momTaskSp(mbs, 0, &momTask, 10., 1.);

  // Test addTask
  solver.addTask(&momTaskSp);
  BOOST_CHECK_EQUAL(solver.nrTasks(), 1);

  // Test MomentumTask
  BOOST_REQUIRE(solver.solve(mbs, mbcs));
}

BOOST_AUTO_TEST_CASE(SurfaceOrientationTask)
{
  using namespace Eigen;
  using namespace sva;
  using namespace rbd;
  using namespace tasks;
  namespace cst = boost::math::constants;

  MultiBody mb;
  MultiBodyConfig mbcInit;

  std::tie(mb, mbcInit) = makeZXZArm();

  forwardKinematics(mb, mbcInit);
  forwardVelocity(mb, mbcInit);

  std::vector<MultiBody> mbs = {mb};
  std::vector<MultiBodyConfig> mbcs = {mbcInit};

  qp::QPSolver solver;

  solver.nrVars(mbs, {}, {});
  solver.updateConstrSize();

  qp::SurfaceOrientationTask surfOriTask(mbs, 0, "b3", RotZ(cst::pi<double>() / 2.),
                                         sva::PTransformd(Vector3d(0., 0., 0.)));
  qp::SetPointTask surfOriTaskSp(mbs, 0, &surfOriTask, 10., 1.);

  // Test addTask
  solver.addTask(&surfOriTaskSp);
  BOOST_CHECK_EQUAL(solver.nrTasks(), 1);

  // Test MomentumTask
  BOOST_REQUIRE(solver.solve(mbs, mbcs));
}

BOOST_AUTO_TEST_CASE(QPCoMPlaneTest)
{
  using namespace Eigen;
  using namespace sva;
  using namespace rbd;
  using namespace tasks;
  namespace cst = boost::math::constants;

  MultiBody mb;
  MultiBodyConfig mbcInit;

  std::tie(mb, mbcInit) = makeZXZArm();

  forwardKinematics(mb, mbcInit);
  forwardVelocity(mb, mbcInit);

  std::vector<MultiBody> mbs = {mb};
  std::vector<MultiBodyConfig> mbcs = {mbcInit};

  qp::QPSolver solver;

  int bodyI = mb.bodyIndexByName("b3");
  Eigen::Vector3d initPos(mbcInit.bodyPosW[bodyI].translation());
  qp::PositionTask posTask(mbs, 0, "b3", initPos);
  qp::SetPointTask posTaskSp(mbs, 0, &posTask, 50., 1.);
  Eigen::Vector3d n1(0., 0., -1.);
  Eigen::Vector3d n2(0., 0., 1.);
  Eigen::Vector3d p1(0., 0., 0.1);
  Eigen::Vector3d p2(0., 0., -0.1);
  double offset1 = -n1.dot(p1);
  double offset2 = -n2.dot(p2);

  qp::CoMIncPlaneConstr comPlaneConstr(mbs, 0, 0.001);
  int planeId1 = 10;
  int planeId2 = 20;
  comPlaneConstr.addPlane(planeId1, n1, offset1, 0.01, 0.005, 0., 0.1);
  comPlaneConstr.addPlane(planeId2, n2, offset2, 0.01, 0.005, 0.1, 0.);
  BOOST_CHECK_EQUAL(comPlaneConstr.nrPlanes(), 2);

  comPlaneConstr.addToSolver(solver);
  BOOST_CHECK_EQUAL(solver.nrInequalityConstraints(), 1);
  BOOST_CHECK_EQUAL(solver.nrConstraints(), 1);

  solver.nrVars(mbs, {}, {});
  solver.updateConstrSize();

  solver.addTask(&posTaskSp);
  BOOST_CHECK_EQUAL(solver.nrTasks(), 1);

  mbcs[0] = mbcInit;
  for(int i = 0; i < 1000; ++i)
  {
    posTask.position(RotX(0.01) * posTask.position());
    BOOST_REQUIRE(solver.solve(mbs, mbcs));
    eulerIntegration(mbs[0], mbcs[0], 0.001);

    forwardKinematics(mbs[0], mbcs[0]);
    forwardVelocity(mbs[0], mbcs[0]);

    // check if the CoM is on the good side of each plane
    Eigen::Vector3d com = rbd::computeCoM(mbs[0], mbcs[0]);
    double dist1 = n1.dot(com) + offset1;
    double dist2 = n2.dot(com) + offset2;
    BOOST_REQUIRE_GT(dist1, 0.005);
    BOOST_REQUIRE_GT(dist2, 0.005);
  }

  // inverse rotation side
  mbcs[0] = mbcInit;
  posTask.position(initPos);
  for(int i = 0; i < 1000; ++i)
  {
    posTask.position(RotX(-0.01) * posTask.position());
    BOOST_REQUIRE(solver.solve(mbs, mbcs));
    eulerIntegration(mbs[0], mbcs[0], 0.001);

    forwardKinematics(mbs[0], mbcs[0]);
    forwardVelocity(mbs[0], mbcs[0]);

    // check if the CoM is on the good side of each plane
    Eigen::Vector3d com = rbd::computeCoM(mbs[0], mbcs[0]);
    double dist1 = n1.dot(com) + offset1;
    double dist2 = n2.dot(com) + offset2;
    BOOST_REQUIRE_GT(dist1, 0.005);
    BOOST_REQUIRE_GT(dist2, 0.005);
  }

  comPlaneConstr.rmPlane(planeId1);
  comPlaneConstr.rmPlane(planeId2);
  BOOST_CHECK_EQUAL(comPlaneConstr.nrPlanes(), 0);

  comPlaneConstr.removeFromSolver(solver);
  BOOST_CHECK_EQUAL(solver.nrInequalityConstraints(), 0);
  BOOST_CHECK_EQUAL(solver.nrConstraints(), 0);

  solver.removeTask(&posTaskSp);
  BOOST_CHECK_EQUAL(solver.nrTasks(), 0);
}

BOOST_AUTO_TEST_CASE(JointsSelector)
{
  using namespace Eigen;
  using namespace sva;
  using namespace rbd;
  using namespace tasks;
  namespace cst = boost::math::constants;

  MultiBody mb;
  MultiBodyConfig mbcInit;

  std::tie(mb, mbcInit) = makeZXZArm(false);

  forwardKinematics(mb, mbcInit);
  forwardVelocity(mb, mbcInit);

  std::vector<MultiBody> mbs = {mb};
  std::vector<MultiBodyConfig> mbcs = {mbcInit};

  qp::QPSolver solver;

  qp::PositionTask pt(mbs, 0, "b3", Vector3d::Zero());
  // construct two JointSelector that should have the same joints
  qp::JointsSelector js1(qp::JointsSelector::ActiveJoints(mbs, 0, &pt, {"j2", "j1"}));
  qp::JointsSelector js2(qp::JointsSelector::UnactiveJoints(mbs, 0, &pt, {"j0", "Root"}));
  qp::SetPointTask js1Sp(mbs, 0, &js1, 1., 1.);
  qp::SetPointTask js2Sp(mbs, 0, &js2, 1., 1.);

  BOOST_REQUIRE_EQUAL(js1.selectedJoints().size(), 2);
  BOOST_REQUIRE_EQUAL(js2.selectedJoints().size(), 2);
  // check they have the same joints selected
  for(std::size_t i = 0; i < 2; ++i)
  {
    BOOST_REQUIRE_EQUAL(js1.selectedJoints()[i].posInDof, js2.selectedJoints()[i].posInDof);
    BOOST_REQUIRE_EQUAL(js1.selectedJoints()[i].dof, js2.selectedJoints()[i].dof);
  }
  // check joints are sorted
  BOOST_REQUIRE_LT(js1.selectedJoints()[0].posInDof, js1.selectedJoints()[1].posInDof);

  solver.addTask(&js1Sp);
  solver.addTask(&js2Sp);
  BOOST_CHECK_EQUAL(solver.nrTasks(), 2);

  solver.nrVars(mbs, {}, {});
  solver.updateConstrSize();

  // Test JointsSelector
  BOOST_REQUIRE(solver.solve(mbs, mbcs));

  // jacobian first column should be zero
  BOOST_REQUIRE_EQUAL(js1.jac().block(0, 0, 3, 7), MatrixXd::Zero(3, 7));

  // matrix should be equals
  BOOST_REQUIRE_EQUAL(js1.jac(), js2.jac());
  BOOST_REQUIRE_EQUAL(js1.eval(), js2.eval());
  BOOST_REQUIRE_EQUAL(js1.speed(), js2.speed());
  BOOST_REQUIRE_EQUAL(js1.normalAcc(), js2.normalAcc());
}

BOOST_AUTO_TEST_CASE(QPTransformTaskTest)
{
  using namespace Eigen;
  using namespace sva;
  using namespace rbd;
  using namespace tasks;
  namespace cst = boost::math::constants;

  MultiBody mb;
  MultiBodyConfig mbcInit;

  std::tie(mb, mbcInit) = makeZXZArm(false);

  std::vector<MultiBody> mbs = {mb};
  std::vector<MultiBodyConfig> mbcs(1);

  forwardKinematics(mb, mbcInit);
  forwardVelocity(mb, mbcInit);

  qp::QPSolver solver;

  solver.nrVars(mbs, {}, {});
  BOOST_CHECK_EQUAL(solver.nrVars(), 9);

  solver.updateConstrSize();

  // Test TransformTask
  sva::PTransformd X_b_s(Quaterniond(Vector4d::Random().normalized()), Vector3d::Random());
  sva::PTransformd X_0_t(Quaterniond(Vector4d::Random().normalized()), Vector3d::Random());
  Quaterniond E_0_c(Vector4d::Random().normalized());

  qp::TransformTask transTask(mbs, 0, "b3", X_0_t, X_b_s, E_0_c.matrix());
  VectorXd dimW(6);
  dimW << 1., 1., 1., 1., 1., 1.;
  qp::SetPointTask transTaskSp(mbs, 0, &transTask, 10., dimW, 100.);
  // must add postureTask to avoid singularity
  qp::PostureTask postureTask(mbs, 0, {{}, {0.}, {0.}, {0.}}, .5, 10.);

  // addTask all the tasks
  solver.addTask(&transTaskSp);
  solver.addTask(&postureTask);
  solver.updateTasksNrVars(mbs);
  BOOST_CHECK_EQUAL(solver.nrTasks(), 2);

  mbcs[0] = mbcInit;
  for(int i = 0; i < 10000; ++i)
  {
    BOOST_REQUIRE(solver.solve(mbs, mbcs));
    eulerIntegration(mb, mbcs[0], 0.001);

    forwardKinematics(mb, mbcs[0]);
    forwardVelocity(mb, mbcs[0]);
  }

  BOOST_CHECK_SMALL(transTask.eval().norm(), 1e-5);

  // removeTask transTaskSp
  solver.removeTask(&transTaskSp);
  BOOST_CHECK_EQUAL(solver.nrTasks(), 1);

  // Test SurfaceTransformTask
  qp::SurfaceTransformTask surfTransTask(mbs, 0, "b3", X_0_t, X_b_s);
  qp::SetPointTask surfTransTaskSp(mbs, 0, &surfTransTask, 10., dimW, 100.);
  solver.addTask(&surfTransTaskSp);
  solver.updateTasksNrVars(mbs);
  BOOST_CHECK_EQUAL(solver.nrTasks(), 2);

  mbcs[0] = mbcInit;
  for(int i = 0; i < 10000; ++i)
  {
    BOOST_REQUIRE(solver.solve(mbs, mbcs));
    eulerIntegration(mb, mbcs[0], 0.001);

    forwardKinematics(mb, mbcs[0]);
    forwardVelocity(mb, mbcs[0]);
  }

  BOOST_CHECK_SMALL(surfTransTask.eval().norm(), 1e-5);

  solver.removeTask(&surfTransTaskSp);
  solver.removeTask(&postureTask);
  BOOST_CHECK_EQUAL(solver.nrTasks(), 0);
}<|MERGE_RESOLUTION|>--- conflicted
+++ resolved
@@ -352,13 +352,9 @@
   double Inf = std::numeric_limits<double>::infinity();
   std::vector<std::vector<double>> torqueMin = {{}, {-Inf}, {-Inf}, {-Inf}};
   std::vector<std::vector<double>> torqueMax = {{}, {Inf}, {Inf}, {Inf}};
-<<<<<<< HEAD
-  qp::MotionConstr motionCstr(mbs, 0, fd, {torqueMin, torqueMax});
-=======
   std::vector<std::vector<double>> torqueDtMin = {{}, {-Inf}, {-Inf}, {-Inf}};
   std::vector<std::vector<double>> torqueDtMax = {{}, {Inf}, {Inf}, {Inf}};
-  qp::MotionConstr motionCstr(mbs, 0, {torqueMin, torqueMax}, {torqueDtMin, torqueDtMax}, 0.005);
->>>>>>> 3875cbd4
+  qp::MotionConstr motionCstr(mbs, 0, fd, {torqueMin, torqueMax}, {torqueDtMin, torqueDtMax}, 0.005);
   qp::PositiveLambda plCstr;
 
   motionCstr.addToSolver(solver);
@@ -744,13 +740,9 @@
   std::vector<std::vector<double>> lBoundDt = {{}, {-500.}, {-500.}, {-500.}};
   std::vector<std::vector<double>> uBoundDt = {{}, {500.}, {500.}, {500.}};
 
-<<<<<<< HEAD
-  qp::MotionConstr motionCstr(mbs, 0, fd, {lBound, uBound});
-=======
   constexpr double dt = 0.001;
 
-  qp::MotionConstr motionCstr(mbs, 0, {lBound, uBound}, {lBoundDt, uBoundDt}, dt);
->>>>>>> 3875cbd4
+  qp::MotionConstr motionCstr(mbs, 0, fd, {lBound, uBound}, {lBoundDt, uBoundDt}, dt);
   qp::PositiveLambda plCstr;
 
   // Test add*Constraint
@@ -1133,13 +1125,9 @@
   double Inf = std::numeric_limits<double>::infinity();
   std::vector<std::vector<double>> torqueMin = {{0., 0., 0., 0., 0., 0.}, {-Inf}, {-Inf}, {-Inf}};
   std::vector<std::vector<double>> torqueMax = {{0., 0., 0., 0., 0., 0.}, {Inf}, {Inf}, {Inf}};
-<<<<<<< HEAD
-  qp::MotionConstr motionCstr(mbs, 0, fd, {torqueMin, torqueMax});
-=======
   std::vector<std::vector<double>> torqueDtMin = {{0., 0., 0., 0., 0., 0.}, {-Inf}, {-Inf}, {-Inf}};
   std::vector<std::vector<double>> torqueDtMax = {{0., 0., 0., 0., 0., 0.}, {Inf}, {Inf}, {Inf}};
-  qp::MotionConstr motionCstr(mbs, 0, {torqueMin, torqueMax}, {torqueDtMin, torqueDtMax}, 0.005);
->>>>>>> 3875cbd4
+  qp::MotionConstr motionCstr(mbs, 0, fd, {torqueMin, torqueMax}, {torqueDtMin, torqueDtMax}, 0.005);
   qp::PositiveLambda plCstr;
   qp::ContactAccConstr contCstrAcc;
 
