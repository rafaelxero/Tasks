/*
 * Copyright 2012-2019 CNRS-UM LIRMM, CNRS-AIST JRL
 */

// associated header
#include "Tasks/QPSolver.h"

// includes
// std
#include <algorithm>
#include <cmath>
#include <iostream>
#include <limits>
#include <numeric>

// RBDyn
#include <RBDyn/MultiBody.h>
#include <RBDyn/MultiBodyConfig.h>

// Tasks
#include "Tasks/GenQPSolver.h"
#include "Tasks/QPMotionConstr.h"

<<<<<<< HEAD
// included by Rafa as a test
#include "LSSOLQPSolver.h"

=======
>>>>>>> e9de5951
namespace tasks
{

namespace qp
{

/**
 *													QPSolver
 */

QPSolver::QPSolver()
: constr_(), eqConstr_(), inEqConstr_(), genInEqConstr_(), boundConstr_(), tasks_(), maxEqLines_(0), maxInEqLines_(0),
  maxGenInEqLines_(0), solver_(createQPSolver(GenQPSolver::default_qp_solver))
{
}

// must declare it in cpp because of GenQPSolver fwd declarition
QPSolver::~QPSolver() {}

bool QPSolver::solve(const std::vector<rbd::MultiBody> & mbs, std::vector<rbd::MultiBodyConfig> & mbcs)
{
  bool success = solveNoMbcUpdate(mbs, mbcs);

  postUpdate(mbs, mbcs, success);

  return success;
}

bool QPSolver::solveNoMbcUpdate(const std::vector<rbd::MultiBody> & mbs, const std::vector<rbd::MultiBodyConfig> & mbcs)
{
  solverAndBuildTimer_.start();
  preUpdate(mbs, mbcs);

  solverTimer_.start();
  bool success = solver_->solve();
  solverTimer_.stop();

<<<<<<< HEAD
        data_.lambdaVecPrev_ = lambdaVec();
        
	if(!success)
	{
		solver_->errorMsg(mbs,
                                  tasks_, eqConstr_, inEqConstr_,
                                  genInEqConstr_, boundConstr_,
                                  std::cerr) << std::endl;
	}
	solverAndBuildTimer_.stop();
=======
  if(!success)
  {
    solver_->errorMsg(mbs, tasks_, eqConstr_, inEqConstr_, genInEqConstr_, boundConstr_, std::cerr) << std::endl;
  }
  solverAndBuildTimer_.stop();
>>>>>>> e9de5951

  return success;
}

void QPSolver::updateMbc(rbd::MultiBodyConfig & mbc, int rI) const
{
  rbd::vectorToParam(solver_->result().segment(data_.alphaDBegin_[rI], data_.alphaD_[rI]), mbc.alphaD);
}

template<typename T>
int accumMaxLines(int acc, T * constr)
{
  return acc + constr_traits<T>::maxLines(constr);
}

void QPSolver::updateConstrSize()
{
<<<<<<< HEAD
	maxEqLines_ = std::accumulate(eqConstr_.begin(), eqConstr_.end(), 0,
		accumMaxLines<Equality>);
	maxInEqLines_ = std::accumulate(inEqConstr_.begin(), inEqConstr_.end(), 0,
		accumMaxLines<Inequality>);
	maxGenInEqLines_ = std::accumulate(genInEqConstr_.begin(), genInEqConstr_.end(),
		0, accumMaxLines<GenInequality>);

	solver_->updateSize(data_.nrVars_, maxEqLines_, maxInEqLines_, maxGenInEqLines_);
}


void QPSolver::nrVars(const std::vector<rbd::MultiBody>& mbs,
	std::vector<UnilateralContact> uni,
	std::vector<BilateralContact> bi)
{
	std::vector<std::tuple<int, int, double>> dependencies;
	data_.alphaD_.resize(mbs.size());
	data_.alphaDBegin_.resize(mbs.size());

	data_.uniCont_ = std::move(uni);
	data_.biCont_ = std::move(bi);

	int nrContacts = data_.nrContacts();

	data_.lambda_.resize(nrContacts);
	data_.lambdaBegin_.resize(nrContacts);

	data_.mobileRobotIndex_.clear();
	data_.normalAccB_.resize(mbs.size());

	int cumAlphaD = 0;
	for(std::size_t r = 0; r < mbs.size(); ++r)
	{
		const rbd::MultiBody& mb = mbs[r];
		data_.alphaD_[r] = mb.nrDof();
		data_.alphaDBegin_[r] = cumAlphaD;
		data_.normalAccB_[r].resize(mb.nrBodies(),
			sva::MotionVecd(Eigen::Vector6d::Zero()));
		cumAlphaD += mb.nrDof();
		if(mb.nrDof() > 0)
		{
			data_.mobileRobotIndex_.push_back(int(r));
			for(const auto & j : mb.joints())
			{
				if(j.isMimic())
				{
					dependencies.emplace_back(data_.alphaDBegin_[r] + mb.jointPosInDof(mb.jointIndexByName(j.mimicName())),
                                                                  data_.alphaDBegin_[r] + mb.jointPosInDof(mb.jointIndexByName(j.name())),
                                                                  j.mimicMultiplier());
				}
			}
		}
	}
	data_.totalAlphaD_ = cumAlphaD;

	int cumLambda = cumAlphaD;
	int cIndex = 0;
	data_.allCont_.clear();
	// counting unilateral contact
	for(const UnilateralContact& c: data_.uniCont_)
	{
		data_.lambdaBegin_[cIndex] = cumLambda;
		int lambda = 0;
		for(std::size_t p = 0; p < c.r1Points.size(); ++p)
		{
			lambda += c.nrLambda(int(p));
		}
		data_.lambda_[cIndex] = lambda;
		cumLambda += lambda;
		++cIndex;

		data_.allCont_.emplace_back(c);
	}
	data_.nrUniLambda_ = cumLambda - cumAlphaD;

	// counting bilateral contact
	for(const BilateralContact& c: data_.biCont_)
	{
		data_.lambdaBegin_[cIndex] = cumLambda;
		int lambda = 0;
		for(std::size_t p = 0; p < c.r1Points.size(); ++p)
		{
			lambda += c.nrLambda(int(p));
		}
		data_.lambda_[cIndex] = lambda;
		cumLambda += lambda;
		++cIndex;

		data_.allCont_.emplace_back(c);
	}
	data_.nrBiLambda_ = cumLambda - data_.nrUniLambda_ - cumAlphaD;

	data_.totalLambda_ = data_.nrUniLambda_ + data_.nrBiLambda_;
	data_.nrVars_ = data_.totalAlphaD_ + data_.totalLambda_;

	for(Task* t: tasks_)
	{
		t->updateNrVars(mbs, data_);
	}

	for(Constraint* c: constr_)
	{
		c->updateNrVars(mbs, data_);
	}

	solver_->setDependencies(data_.nrVars_, dependencies);
	solver_->updateSize(data_.nrVars_, maxEqLines_, maxInEqLines_, maxGenInEqLines_);
=======
  maxEqLines_ = std::accumulate(eqConstr_.begin(), eqConstr_.end(), 0, accumMaxLines<Equality>);
  maxInEqLines_ = std::accumulate(inEqConstr_.begin(), inEqConstr_.end(), 0, accumMaxLines<Inequality>);
  maxGenInEqLines_ = std::accumulate(genInEqConstr_.begin(), genInEqConstr_.end(), 0, accumMaxLines<GenInequality>);

  solver_->updateSize(data_.nrVars_, maxEqLines_, maxInEqLines_, maxGenInEqLines_);
}

void QPSolver::nrVars(const std::vector<rbd::MultiBody> & mbs,
                      std::vector<UnilateralContact> uni,
                      std::vector<BilateralContact> bi)
{
  std::vector<std::tuple<int, int, double>> dependencies;
  data_.alphaD_.resize(mbs.size());
  data_.alphaDBegin_.resize(mbs.size());

  data_.uniCont_ = std::move(uni);
  data_.biCont_ = std::move(bi);

  int nrContacts = data_.nrContacts();

  data_.lambda_.resize(nrContacts);
  data_.lambdaBegin_.resize(nrContacts);

  data_.mobileRobotIndex_.clear();
  data_.normalAccB_.resize(mbs.size());

  int cumAlphaD = 0;
  for(std::size_t r = 0; r < mbs.size(); ++r)
  {
    const rbd::MultiBody & mb = mbs[r];
    data_.alphaD_[r] = mb.nrDof();
    data_.alphaDBegin_[r] = cumAlphaD;
    data_.normalAccB_[r].resize(mb.nrBodies(), sva::MotionVecd(Eigen::Vector6d::Zero()));
    cumAlphaD += mb.nrDof();
    if(mb.nrDof() > 0)
    {
      data_.mobileRobotIndex_.push_back(int(r));
      for(const auto & j : mb.joints())
      {
        if(j.isMimic())
        {
          dependencies.emplace_back(data_.alphaDBegin_[r] + mb.jointPosInDof(mb.jointIndexByName(j.mimicName())),
                                    data_.alphaDBegin_[r] + mb.jointPosInDof(mb.jointIndexByName(j.name())),
                                    j.mimicMultiplier());
        }
      }
    }
  }
  data_.totalAlphaD_ = cumAlphaD;

  int cumLambda = cumAlphaD;
  int cIndex = 0;
  data_.allCont_.clear();
  // counting unilateral contact
  for(const UnilateralContact & c : data_.uniCont_)
  {
    data_.lambdaBegin_[cIndex] = cumLambda;
    int lambda = 0;
    for(std::size_t p = 0; p < c.r1Points.size(); ++p)
    {
      lambda += c.nrLambda(int(p));
    }
    data_.lambda_[cIndex] = lambda;
    cumLambda += lambda;
    ++cIndex;

    data_.allCont_.emplace_back(c);
  }
  data_.nrUniLambda_ = cumLambda - cumAlphaD;

  // counting bilateral contact
  for(const BilateralContact & c : data_.biCont_)
  {
    data_.lambdaBegin_[cIndex] = cumLambda;
    int lambda = 0;
    for(std::size_t p = 0; p < c.r1Points.size(); ++p)
    {
      lambda += c.nrLambda(int(p));
    }
    data_.lambda_[cIndex] = lambda;
    cumLambda += lambda;
    ++cIndex;

    data_.allCont_.emplace_back(c);
  }
  data_.nrBiLambda_ = cumLambda - data_.nrUniLambda_ - cumAlphaD;

  data_.totalLambda_ = data_.nrUniLambda_ + data_.nrBiLambda_;
  data_.nrVars_ = data_.totalAlphaD_ + data_.totalLambda_;

  for(Task * t : tasks_)
  {
    t->updateNrVars(mbs, data_);
  }

  for(Constraint * c : constr_)
  {
    c->updateNrVars(mbs, data_);
  }

  solver_->setDependencies(data_.nrVars_, dependencies);
  solver_->updateSize(data_.nrVars_, maxEqLines_, maxInEqLines_, maxGenInEqLines_);
>>>>>>> e9de5951
}

int QPSolver::nrVars() const
{
  return data_.nrVars_;
}

void QPSolver::updateTasksNrVars(const std::vector<rbd::MultiBody> & mbs) const
{
  for(Task * t : tasks_)
  {
    t->updateNrVars(mbs, data_);
  }
}

void QPSolver::updateConstrsNrVars(const std::vector<rbd::MultiBody> & mbs) const
{
  for(Constraint * c : constr_)
  {
    c->updateNrVars(mbs, data_);
  }
}

void QPSolver::updateNrVars(const std::vector<rbd::MultiBody> & mbs) const
{
  updateTasksNrVars(mbs);
  updateConstrsNrVars(mbs);
}

<<<<<<< HEAD

bool QPSolver::hasConstraint(const Constraint* co)
{
        return std::find(constr_.begin(), constr_.end(), co) != constr_.end(); 
}

/*
std::shared_ptr<tasks::qp::MotionConstr> QPSolver::getMotionConstr()
{
        std::shared_ptr<MotionConstr> motionConstr = NULL;
  
        for(Constraint* c: constr_)
        {
                std::shared_ptr<Constraint> c_prime = std::make_shared<Constraint>().reset(c);
                motionConstr = std::dynamic_pointer_cast<MotionConstr>(c_prime);

                if (motionConstr)
                {
                        break;
                }
        }
}
*/

void QPSolver::addEqualityConstraint(Equality* co)
=======
void QPSolver::addEqualityConstraint(Equality * co)
>>>>>>> e9de5951
{
  eqConstr_.push_back(co);
}

void QPSolver::removeEqualityConstraint(Equality * co)
{
  eqConstr_.erase(std::find(eqConstr_.begin(), eqConstr_.end(), co));
}

int QPSolver::nrEqualityConstraints() const
{
  return static_cast<int>(eqConstr_.size());
}

void QPSolver::addInequalityConstraint(Inequality * co)
{
  inEqConstr_.push_back(co);
}

void QPSolver::removeInequalityConstraint(Inequality * co)
{
  inEqConstr_.erase(std::find(inEqConstr_.begin(), inEqConstr_.end(), co));
}

int QPSolver::nrInequalityConstraints() const
{
  return static_cast<int>(inEqConstr_.size());
}

void QPSolver::addGenInequalityConstraint(GenInequality * co)
{
  genInEqConstr_.push_back(co);
}

void QPSolver::removeGenInequalityConstraint(GenInequality * co)
{
  genInEqConstr_.erase(std::find(genInEqConstr_.begin(), genInEqConstr_.end(), co));
}

int QPSolver::nrGenInequalityConstraints() const
{
  return static_cast<int>(genInEqConstr_.size());
}

void QPSolver::addBoundConstraint(Bound * co)
{
  boundConstr_.push_back(co);
}

void QPSolver::removeBoundConstraint(Bound * co)
{
<<<<<<< HEAD
        boundConstr_.erase(std::find(boundConstr_.begin(), boundConstr_.end(), co));
=======
  boundConstr_.erase(std::find(boundConstr_.begin(), boundConstr_.end(), co));
>>>>>>> e9de5951
}

int QPSolver::nrBoundConstraints() const
{
  return static_cast<int>(boundConstr_.size());
}

void QPSolver::addConstraint(Constraint * co)
{
  if(std::find(constr_.begin(), constr_.end(), co) == constr_.end())
  {
    constr_.push_back(co);
  }
}

void QPSolver::addConstraint(const std::vector<rbd::MultiBody> & mbs, Constraint * co)
{
  if(std::find(constr_.begin(), constr_.end(), co) == constr_.end())
  {
    constr_.push_back(co);
    // check if nrVars has been call at least one
    if(data_.nrVars_ > 0)
    {
      co->updateNrVars(mbs, data_);
    }
  }
}

void QPSolver::removeConstraint(Constraint * co)
{
  auto it = std::find(constr_.begin(), constr_.end(), co);
  if(it != constr_.end())
  {
    constr_.erase(it);
  }
}

int QPSolver::nrConstraints() const
{
  return static_cast<int>(constr_.size());
}

void QPSolver::addTask(Task * task)
{
  if(std::find(tasks_.begin(), tasks_.end(), task) == tasks_.end())
  {
    tasks_.push_back(task);
  }
}

void QPSolver::addTask(const std::vector<rbd::MultiBody> & mbs, Task * task)
{
  if(std::find(tasks_.begin(), tasks_.end(), task) == tasks_.end())
  {
    tasks_.push_back(task);
    // check if nrVars has been call at least one
    if(data_.nrVars_ > 0)
    {
      task->updateNrVars(mbs, data_);
    }
  }
}

void QPSolver::removeTask(Task * task)
{
  auto it = std::find(tasks_.begin(), tasks_.end(), task);
  if(it != tasks_.end())
  {
    tasks_.erase(it);
  }
}

int QPSolver::nrTasks() const
{
  return static_cast<int>(tasks_.size());
}

void QPSolver::solver(const std::string & name)
{
  solver_ = std::unique_ptr<GenQPSolver>(createQPSolver(name));
  solver_->updateSize(data_.nrVars_, maxEqLines_, maxInEqLines_, maxGenInEqLines_);
}

std::string QPSolver::solver() const
{
  return solver_->name();
}

void QPSolver::resetTasks()
{
  tasks_.clear();
}

const SolverData & QPSolver::data() const
{
  return data_;
}

SolverData & QPSolver::data()
{
  return data_;
}

const Eigen::VectorXd & QPSolver::result() const
{
  return solver_->result();
}

Eigen::VectorXd QPSolver::alphaDVec() const
{
  return solver_->result().head(data_.totalAlphaD_);
}

Eigen::VectorXd QPSolver::alphaDVec(int rIndex) const
{
  return solver_->result().segment(data_.alphaDBegin_[rIndex], data_.alphaD_[rIndex]);
}

Eigen::VectorXd QPSolver::lambdaVec() const
{
<<<<<<< HEAD
        // Rafa added this
        bool nantest = false;
        //for (int i = 0; i < solver_->result().size(); i++) {
        //  nantest |= std::isnan(solver_->result()[i]);
        //}

	nantest = (isnan(solver_->result().array())).count() > 0;
	
        if (nantest) {
          
          std::cout << "Rafa, in QPSolver::lambdaVec, solver_->result() = " << solver_->result().transpose() << std::endl;

          std::cout << "Rafa, in QPSolver::lambdaVec, static_cast<LSSOLQPSolver*>(solver_.get())->A_.size() = " << static_cast<LSSOLQPSolver*>(solver_.get())->A_.size() << std::endl;
          std::cout << "Rafa, in QPSolver::lambdaVec, static_cast<LSSOLQPSolver*>(solver_.get())->AL_.size() = " << static_cast<LSSOLQPSolver*>(solver_.get())->AL_.size() << std::endl;
          std::cout << "Rafa, in QPSolver::lambdaVec, static_cast<LSSOLQPSolver*>(solver_.get())->AU_.size() = " << static_cast<LSSOLQPSolver*>(solver_.get())->AU_.size() << std::endl;
          std::cout << "Rafa, in QPSolver::lambdaVec, static_cast<LSSOLQPSolver*>(solver_.get())->XL_.size() = " << static_cast<LSSOLQPSolver*>(solver_.get())->XL_.size() << std::endl;
          std::cout << "Rafa, in QPSolver::lambdaVec, static_cast<LSSOLQPSolver*>(solver_.get())->XU_.size() = " << static_cast<LSSOLQPSolver*>(solver_.get())->XU_.size() << std::endl;
          std::cout << "Rafa, in QPSolver::lambdaVec, static_cast<LSSOLQPSolver*>(solver_.get())->Q_.size() = " << static_cast<LSSOLQPSolver*>(solver_.get())->Q_.size() << std::endl;
          std::cout << "Rafa, in QPSolver::lambdaVec, static_cast<LSSOLQPSolver*>(solver_.get())->C_.size() = " << static_cast<LSSOLQPSolver*>(solver_.get())->C_.size() << std::endl;
          
          std::cout << "Rafa, in QPSolver::lambdaVec, static_cast<LSSOLQPSolver*>(solver_.get())->A_ = " << static_cast<LSSOLQPSolver*>(solver_.get())->A_ << std::endl;
          std::cout << "Rafa, in QPSolver::lambdaVec, static_cast<LSSOLQPSolver*>(solver_.get())->AL_ = " << static_cast<LSSOLQPSolver*>(solver_.get())->AL_.transpose() << std::endl;
          std::cout << "Rafa, in QPSolver::lambdaVec, static_cast<LSSOLQPSolver*>(solver_.get())->AU_ = " << static_cast<LSSOLQPSolver*>(solver_.get())->AU_.transpose() << std::endl;
          std::cout << "Rafa, in QPSolver::lambdaVec, static_cast<LSSOLQPSolver*>(solver_.get())->XL_ = " << static_cast<LSSOLQPSolver*>(solver_.get())->XL_.transpose() << std::endl;
          std::cout << "Rafa, in QPSolver::lambdaVec, static_cast<LSSOLQPSolver*>(solver_.get())->XU_ = " << static_cast<LSSOLQPSolver*>(solver_.get())->XU_.transpose() << std::endl;
          std::cout << "Rafa, in QPSolver::lambdaVec, static_cast<LSSOLQPSolver*>(solver_.get())->Q_ = " << static_cast<LSSOLQPSolver*>(solver_.get())->Q_ << std::endl;
          std::cout << "Rafa, in QPSolver::lambdaVec, static_cast<LSSOLQPSolver*>(solver_.get())->C_ = " << static_cast<LSSOLQPSolver*>(solver_.get())->C_ << std::endl;
          
          *(int*)0 = 0;
        }
  
	return solver_->result().segment(data_.lambdaBegin(), data_.totalLambda_);
=======
  return solver_->result().segment(data_.lambdaBegin(), data_.totalLambda_);
>>>>>>> e9de5951
}

Eigen::VectorXd QPSolver::lambdaVec(int cIndex) const
{
  return solver_->result().segment(data_.lambdaBegin_[cIndex], data_.lambda_[cIndex]);
}

int QPSolver::contactLambdaPosition(const ContactId & cId) const
{
  int pos = 0;

  for(const BilateralContact & bc : data_.allContacts())
  {
    if(bc.contactId == cId)
    {
      return pos;
    }

    for(std::size_t i = 0; i < bc.r1Points.size(); ++i)
    {
      pos += bc.nrLambda(int(i));
    }
  }

  return -1;
}

boost::timer::cpu_times QPSolver::solveTime() const
{
  return solverTimer_.elapsed();
}

boost::timer::cpu_times QPSolver::solveAndBuildTime() const
{
  return solverAndBuildTimer_.elapsed();
}

<<<<<<< HEAD

void QPSolver::preUpdate(const std::vector<rbd::MultiBody>& mbs,
                         const std::vector<rbd::MultiBodyConfig>& mbcs)
=======
void QPSolver::preUpdate(const std::vector<rbd::MultiBody> & mbs, const std::vector<rbd::MultiBodyConfig> & mbcs)
>>>>>>> e9de5951
{
  data_.computeNormalAccB(mbs, mbcs);
  for(std::size_t i = 0; i < constr_.size(); ++i)
  {
    constr_[i]->update(mbs, mbcs, data_);
  }

  for(std::size_t i = 0; i < tasks_.size(); ++i)
  {
    tasks_[i]->update(mbs, mbcs, data_);
  }

<<<<<<< HEAD
	solver_->updateMatrix(tasks_, eqConstr_, inEqConstr_, genInEqConstr_,
                              boundConstr_);
=======
  solver_->updateMatrix(tasks_, eqConstr_, inEqConstr_, genInEqConstr_, boundConstr_);
>>>>>>> e9de5951
}

void QPSolver::postUpdate(const std::vector<rbd::MultiBody> & /* mbs */,
                          std::vector<rbd::MultiBodyConfig> & mbcs,
                          bool success)
{
  if(success)
  {
    for(std::size_t r = 0; r < mbcs.size(); ++r)
    {
      updateMbc(mbcs[r], int(r));
    }

    // don't write contact force to the structure since contact force are used
    // to compute C vector.
  }
}

<<<<<<< HEAD


  /**
	*													PassivityPIDTerm_QPSolver
	*/



PassivityPIDTerm_QPSolver::PassivityPIDTerm_QPSolver():
        QPSolver()
{
}


bool PassivityPIDTerm_QPSolver::solve(const std::vector<rbd::MultiBody>& mbs,
                                      std::vector<rbd::MultiBodyConfig>& mbcs_real,
                                      std::vector<rbd::MultiBodyConfig>& mbcs_calc)
{
        bool success = solveNoMbcUpdate(mbs, mbcs_real, mbcs_calc);

	postUpdate(mbs, mbcs_real, success);
        postUpdate(mbs, mbcs_calc, success);

	return success;
}


bool PassivityPIDTerm_QPSolver::solveNoMbcUpdate(const std::vector<rbd::MultiBody>& mbs,
                                                 const std::vector<rbd::MultiBodyConfig>& mbcs_real,
                                                 const std::vector<rbd::MultiBodyConfig>& mbcs_calc)
{
  	solverAndBuildTimer_.start();
	preUpdate(mbs, mbcs_real, mbcs_calc);

	solverTimer_.start();
	bool success = solver_->solve();
	solverTimer_.stop();

        data_.lambdaVecPrev_ = lambdaVec();
        
	if(!success)
	{
		solver_->errorMsg(mbs,
                                  tasks_, eqConstr_, inEqConstr_,
                                  genInEqConstr_, boundConstr_,
                                  std::cerr) << std::endl;
	}
	solverAndBuildTimer_.stop();

	return success;
}


void PassivityPIDTerm_QPSolver::preUpdate(const std::vector<rbd::MultiBody>& mbs,
                                          const std::vector<rbd::MultiBodyConfig>& mbcs_real,
                                          const std::vector<rbd::MultiBodyConfig>& mbcs_calc)
{
	data_.computeNormalAccB(mbs, mbcs_real);
	for(std::size_t i = 0; i < constr_.size(); ++i)
	{
		constr_[i]->update(mbs, mbcs_real, data_);
	}

        data_.computeNormalAccB(mbs, mbcs_calc);
	for(std::size_t i = 0; i < tasks_.size(); ++i)
	{
                tasks_[i]->update(mbs, mbcs_calc, data_);
	}

	solver_->updateMatrix(tasks_, eqConstr_, inEqConstr_, genInEqConstr_,
                              boundConstr_);
}



=======
>>>>>>> e9de5951
} // namespace qp

} // namespace tasks<|MERGE_RESOLUTION|>--- conflicted
+++ resolved
@@ -21,12 +21,9 @@
 #include "Tasks/GenQPSolver.h"
 #include "Tasks/QPMotionConstr.h"
 
-<<<<<<< HEAD
 // included by Rafa as a test
 #include "LSSOLQPSolver.h"
 
-=======
->>>>>>> e9de5951
 namespace tasks
 {
 
@@ -64,24 +61,13 @@
   bool success = solver_->solve();
   solverTimer_.stop();
 
-<<<<<<< HEAD
-        data_.lambdaVecPrev_ = lambdaVec();
+  data_.lambdaVecPrev_ = lambdaVec();
         
-	if(!success)
-	{
-		solver_->errorMsg(mbs,
-                                  tasks_, eqConstr_, inEqConstr_,
-                                  genInEqConstr_, boundConstr_,
-                                  std::cerr) << std::endl;
-	}
-	solverAndBuildTimer_.stop();
-=======
   if(!success)
   {
     solver_->errorMsg(mbs, tasks_, eqConstr_, inEqConstr_, genInEqConstr_, boundConstr_, std::cerr) << std::endl;
   }
   solverAndBuildTimer_.stop();
->>>>>>> e9de5951
 
   return success;
 }
@@ -99,115 +85,6 @@
 
 void QPSolver::updateConstrSize()
 {
-<<<<<<< HEAD
-	maxEqLines_ = std::accumulate(eqConstr_.begin(), eqConstr_.end(), 0,
-		accumMaxLines<Equality>);
-	maxInEqLines_ = std::accumulate(inEqConstr_.begin(), inEqConstr_.end(), 0,
-		accumMaxLines<Inequality>);
-	maxGenInEqLines_ = std::accumulate(genInEqConstr_.begin(), genInEqConstr_.end(),
-		0, accumMaxLines<GenInequality>);
-
-	solver_->updateSize(data_.nrVars_, maxEqLines_, maxInEqLines_, maxGenInEqLines_);
-}
-
-
-void QPSolver::nrVars(const std::vector<rbd::MultiBody>& mbs,
-	std::vector<UnilateralContact> uni,
-	std::vector<BilateralContact> bi)
-{
-	std::vector<std::tuple<int, int, double>> dependencies;
-	data_.alphaD_.resize(mbs.size());
-	data_.alphaDBegin_.resize(mbs.size());
-
-	data_.uniCont_ = std::move(uni);
-	data_.biCont_ = std::move(bi);
-
-	int nrContacts = data_.nrContacts();
-
-	data_.lambda_.resize(nrContacts);
-	data_.lambdaBegin_.resize(nrContacts);
-
-	data_.mobileRobotIndex_.clear();
-	data_.normalAccB_.resize(mbs.size());
-
-	int cumAlphaD = 0;
-	for(std::size_t r = 0; r < mbs.size(); ++r)
-	{
-		const rbd::MultiBody& mb = mbs[r];
-		data_.alphaD_[r] = mb.nrDof();
-		data_.alphaDBegin_[r] = cumAlphaD;
-		data_.normalAccB_[r].resize(mb.nrBodies(),
-			sva::MotionVecd(Eigen::Vector6d::Zero()));
-		cumAlphaD += mb.nrDof();
-		if(mb.nrDof() > 0)
-		{
-			data_.mobileRobotIndex_.push_back(int(r));
-			for(const auto & j : mb.joints())
-			{
-				if(j.isMimic())
-				{
-					dependencies.emplace_back(data_.alphaDBegin_[r] + mb.jointPosInDof(mb.jointIndexByName(j.mimicName())),
-                                                                  data_.alphaDBegin_[r] + mb.jointPosInDof(mb.jointIndexByName(j.name())),
-                                                                  j.mimicMultiplier());
-				}
-			}
-		}
-	}
-	data_.totalAlphaD_ = cumAlphaD;
-
-	int cumLambda = cumAlphaD;
-	int cIndex = 0;
-	data_.allCont_.clear();
-	// counting unilateral contact
-	for(const UnilateralContact& c: data_.uniCont_)
-	{
-		data_.lambdaBegin_[cIndex] = cumLambda;
-		int lambda = 0;
-		for(std::size_t p = 0; p < c.r1Points.size(); ++p)
-		{
-			lambda += c.nrLambda(int(p));
-		}
-		data_.lambda_[cIndex] = lambda;
-		cumLambda += lambda;
-		++cIndex;
-
-		data_.allCont_.emplace_back(c);
-	}
-	data_.nrUniLambda_ = cumLambda - cumAlphaD;
-
-	// counting bilateral contact
-	for(const BilateralContact& c: data_.biCont_)
-	{
-		data_.lambdaBegin_[cIndex] = cumLambda;
-		int lambda = 0;
-		for(std::size_t p = 0; p < c.r1Points.size(); ++p)
-		{
-			lambda += c.nrLambda(int(p));
-		}
-		data_.lambda_[cIndex] = lambda;
-		cumLambda += lambda;
-		++cIndex;
-
-		data_.allCont_.emplace_back(c);
-	}
-	data_.nrBiLambda_ = cumLambda - data_.nrUniLambda_ - cumAlphaD;
-
-	data_.totalLambda_ = data_.nrUniLambda_ + data_.nrBiLambda_;
-	data_.nrVars_ = data_.totalAlphaD_ + data_.totalLambda_;
-
-	for(Task* t: tasks_)
-	{
-		t->updateNrVars(mbs, data_);
-	}
-
-	for(Constraint* c: constr_)
-	{
-		c->updateNrVars(mbs, data_);
-	}
-
-	solver_->setDependencies(data_.nrVars_, dependencies);
-	solver_->updateSize(data_.nrVars_, maxEqLines_, maxInEqLines_, maxGenInEqLines_);
-=======
   maxEqLines_ = std::accumulate(eqConstr_.begin(), eqConstr_.end(), 0, accumMaxLines<Equality>);
   maxInEqLines_ = std::accumulate(inEqConstr_.begin(), inEqConstr_.end(), 0, accumMaxLines<Inequality>);
   maxGenInEqLines_ = std::accumulate(genInEqConstr_.begin(), genInEqConstr_.end(), 0, accumMaxLines<GenInequality>);
@@ -310,7 +187,6 @@
 
   solver_->setDependencies(data_.nrVars_, dependencies);
   solver_->updateSize(data_.nrVars_, maxEqLines_, maxInEqLines_, maxGenInEqLines_);
->>>>>>> e9de5951
 }
 
 int QPSolver::nrVars() const
@@ -340,35 +216,30 @@
   updateConstrsNrVars(mbs);
 }
 
-<<<<<<< HEAD
-
 bool QPSolver::hasConstraint(const Constraint* co)
 {
-        return std::find(constr_.begin(), constr_.end(), co) != constr_.end(); 
+  return std::find(constr_.begin(), constr_.end(), co) != constr_.end(); 
 }
 
 /*
 std::shared_ptr<tasks::qp::MotionConstr> QPSolver::getMotionConstr()
 {
-        std::shared_ptr<MotionConstr> motionConstr = NULL;
-  
-        for(Constraint* c: constr_)
-        {
-                std::shared_ptr<Constraint> c_prime = std::make_shared<Constraint>().reset(c);
-                motionConstr = std::dynamic_pointer_cast<MotionConstr>(c_prime);
-
-                if (motionConstr)
-                {
-                        break;
-                }
-        }
+  std::shared_ptr<MotionConstr> motionConstr = NULL;
+  
+  for(Constraint* c: constr_)
+  {
+    std::shared_ptr<Constraint> c_prime = std::make_shared<Constraint>().reset(c);
+    motionConstr = std::dynamic_pointer_cast<MotionConstr>(c_prime);
+    
+    if (motionConstr)
+    {
+      break;
+    }
+  }
 }
 */
 
-void QPSolver::addEqualityConstraint(Equality* co)
-=======
 void QPSolver::addEqualityConstraint(Equality * co)
->>>>>>> e9de5951
 {
   eqConstr_.push_back(co);
 }
@@ -420,11 +291,7 @@
 
 void QPSolver::removeBoundConstraint(Bound * co)
 {
-<<<<<<< HEAD
-        boundConstr_.erase(std::find(boundConstr_.begin(), boundConstr_.end(), co));
-=======
   boundConstr_.erase(std::find(boundConstr_.begin(), boundConstr_.end(), co));
->>>>>>> e9de5951
 }
 
 int QPSolver::nrBoundConstraints() const
@@ -545,42 +412,39 @@
 
 Eigen::VectorXd QPSolver::lambdaVec() const
 {
-<<<<<<< HEAD
-        // Rafa added this
-        bool nantest = false;
-        //for (int i = 0; i < solver_->result().size(); i++) {
-        //  nantest |= std::isnan(solver_->result()[i]);
-        //}
-
-	nantest = (isnan(solver_->result().array())).count() > 0;
-	
-        if (nantest) {
-          
-          std::cout << "Rafa, in QPSolver::lambdaVec, solver_->result() = " << solver_->result().transpose() << std::endl;
-
-          std::cout << "Rafa, in QPSolver::lambdaVec, static_cast<LSSOLQPSolver*>(solver_.get())->A_.size() = " << static_cast<LSSOLQPSolver*>(solver_.get())->A_.size() << std::endl;
-          std::cout << "Rafa, in QPSolver::lambdaVec, static_cast<LSSOLQPSolver*>(solver_.get())->AL_.size() = " << static_cast<LSSOLQPSolver*>(solver_.get())->AL_.size() << std::endl;
-          std::cout << "Rafa, in QPSolver::lambdaVec, static_cast<LSSOLQPSolver*>(solver_.get())->AU_.size() = " << static_cast<LSSOLQPSolver*>(solver_.get())->AU_.size() << std::endl;
-          std::cout << "Rafa, in QPSolver::lambdaVec, static_cast<LSSOLQPSolver*>(solver_.get())->XL_.size() = " << static_cast<LSSOLQPSolver*>(solver_.get())->XL_.size() << std::endl;
-          std::cout << "Rafa, in QPSolver::lambdaVec, static_cast<LSSOLQPSolver*>(solver_.get())->XU_.size() = " << static_cast<LSSOLQPSolver*>(solver_.get())->XU_.size() << std::endl;
-          std::cout << "Rafa, in QPSolver::lambdaVec, static_cast<LSSOLQPSolver*>(solver_.get())->Q_.size() = " << static_cast<LSSOLQPSolver*>(solver_.get())->Q_.size() << std::endl;
-          std::cout << "Rafa, in QPSolver::lambdaVec, static_cast<LSSOLQPSolver*>(solver_.get())->C_.size() = " << static_cast<LSSOLQPSolver*>(solver_.get())->C_.size() << std::endl;
-          
-          std::cout << "Rafa, in QPSolver::lambdaVec, static_cast<LSSOLQPSolver*>(solver_.get())->A_ = " << static_cast<LSSOLQPSolver*>(solver_.get())->A_ << std::endl;
-          std::cout << "Rafa, in QPSolver::lambdaVec, static_cast<LSSOLQPSolver*>(solver_.get())->AL_ = " << static_cast<LSSOLQPSolver*>(solver_.get())->AL_.transpose() << std::endl;
-          std::cout << "Rafa, in QPSolver::lambdaVec, static_cast<LSSOLQPSolver*>(solver_.get())->AU_ = " << static_cast<LSSOLQPSolver*>(solver_.get())->AU_.transpose() << std::endl;
-          std::cout << "Rafa, in QPSolver::lambdaVec, static_cast<LSSOLQPSolver*>(solver_.get())->XL_ = " << static_cast<LSSOLQPSolver*>(solver_.get())->XL_.transpose() << std::endl;
-          std::cout << "Rafa, in QPSolver::lambdaVec, static_cast<LSSOLQPSolver*>(solver_.get())->XU_ = " << static_cast<LSSOLQPSolver*>(solver_.get())->XU_.transpose() << std::endl;
-          std::cout << "Rafa, in QPSolver::lambdaVec, static_cast<LSSOLQPSolver*>(solver_.get())->Q_ = " << static_cast<LSSOLQPSolver*>(solver_.get())->Q_ << std::endl;
-          std::cout << "Rafa, in QPSolver::lambdaVec, static_cast<LSSOLQPSolver*>(solver_.get())->C_ = " << static_cast<LSSOLQPSolver*>(solver_.get())->C_ << std::endl;
-          
-          *(int*)0 = 0;
-        }
-  
-	return solver_->result().segment(data_.lambdaBegin(), data_.totalLambda_);
-=======
+  // Rafa added this
+  bool nantest = false;
+  //for (int i = 0; i < solver_->result().size(); i++) {
+  //  nantest |= std::isnan(solver_->result()[i]);
+  //}
+  
+  nantest = (isnan(solver_->result().array())).count() > 0;
+  
+  if (nantest)
+  {
+    
+    std::cout << "Rafa, in QPSolver::lambdaVec, solver_->result() = " << solver_->result().transpose() << std::endl;
+    
+    std::cout << "Rafa, in QPSolver::lambdaVec, static_cast<LSSOLQPSolver*>(solver_.get())->A_.size() = " << static_cast<LSSOLQPSolver*>(solver_.get())->A_.size() << std::endl;
+    std::cout << "Rafa, in QPSolver::lambdaVec, static_cast<LSSOLQPSolver*>(solver_.get())->AL_.size() = " << static_cast<LSSOLQPSolver*>(solver_.get())->AL_.size() << std::endl;
+    std::cout << "Rafa, in QPSolver::lambdaVec, static_cast<LSSOLQPSolver*>(solver_.get())->AU_.size() = " << static_cast<LSSOLQPSolver*>(solver_.get())->AU_.size() << std::endl;
+    std::cout << "Rafa, in QPSolver::lambdaVec, static_cast<LSSOLQPSolver*>(solver_.get())->XL_.size() = " << static_cast<LSSOLQPSolver*>(solver_.get())->XL_.size() << std::endl;
+    std::cout << "Rafa, in QPSolver::lambdaVec, static_cast<LSSOLQPSolver*>(solver_.get())->XU_.size() = " << static_cast<LSSOLQPSolver*>(solver_.get())->XU_.size() << std::endl;
+    std::cout << "Rafa, in QPSolver::lambdaVec, static_cast<LSSOLQPSolver*>(solver_.get())->Q_.size() = " << static_cast<LSSOLQPSolver*>(solver_.get())->Q_.size() << std::endl;
+    std::cout << "Rafa, in QPSolver::lambdaVec, static_cast<LSSOLQPSolver*>(solver_.get())->C_.size() = " << static_cast<LSSOLQPSolver*>(solver_.get())->C_.size() << std::endl;
+    
+    std::cout << "Rafa, in QPSolver::lambdaVec, static_cast<LSSOLQPSolver*>(solver_.get())->A_ = " << static_cast<LSSOLQPSolver*>(solver_.get())->A_ << std::endl;
+    std::cout << "Rafa, in QPSolver::lambdaVec, static_cast<LSSOLQPSolver*>(solver_.get())->AL_ = " << static_cast<LSSOLQPSolver*>(solver_.get())->AL_.transpose() << std::endl;
+    std::cout << "Rafa, in QPSolver::lambdaVec, static_cast<LSSOLQPSolver*>(solver_.get())->AU_ = " << static_cast<LSSOLQPSolver*>(solver_.get())->AU_.transpose() << std::endl;
+    std::cout << "Rafa, in QPSolver::lambdaVec, static_cast<LSSOLQPSolver*>(solver_.get())->XL_ = " << static_cast<LSSOLQPSolver*>(solver_.get())->XL_.transpose() << std::endl;
+    std::cout << "Rafa, in QPSolver::lambdaVec, static_cast<LSSOLQPSolver*>(solver_.get())->XU_ = " << static_cast<LSSOLQPSolver*>(solver_.get())->XU_.transpose() << std::endl;
+    std::cout << "Rafa, in QPSolver::lambdaVec, static_cast<LSSOLQPSolver*>(solver_.get())->Q_ = " << static_cast<LSSOLQPSolver*>(solver_.get())->Q_ << std::endl;
+    std::cout << "Rafa, in QPSolver::lambdaVec, static_cast<LSSOLQPSolver*>(solver_.get())->C_ = " << static_cast<LSSOLQPSolver*>(solver_.get())->C_ << std::endl;
+    
+    *(int*)0 = 0;
+  }
+  
   return solver_->result().segment(data_.lambdaBegin(), data_.totalLambda_);
->>>>>>> e9de5951
 }
 
 Eigen::VectorXd QPSolver::lambdaVec(int cIndex) const
@@ -618,13 +482,7 @@
   return solverAndBuildTimer_.elapsed();
 }
 
-<<<<<<< HEAD
-
-void QPSolver::preUpdate(const std::vector<rbd::MultiBody>& mbs,
-                         const std::vector<rbd::MultiBodyConfig>& mbcs)
-=======
 void QPSolver::preUpdate(const std::vector<rbd::MultiBody> & mbs, const std::vector<rbd::MultiBodyConfig> & mbcs)
->>>>>>> e9de5951
 {
   data_.computeNormalAccB(mbs, mbcs);
   for(std::size_t i = 0; i < constr_.size(); ++i)
@@ -637,12 +495,7 @@
     tasks_[i]->update(mbs, mbcs, data_);
   }
 
-<<<<<<< HEAD
-	solver_->updateMatrix(tasks_, eqConstr_, inEqConstr_, genInEqConstr_,
-                              boundConstr_);
-=======
   solver_->updateMatrix(tasks_, eqConstr_, inEqConstr_, genInEqConstr_, boundConstr_);
->>>>>>> e9de5951
 }
 
 void QPSolver::postUpdate(const std::vector<rbd::MultiBody> & /* mbs */,
@@ -661,84 +514,69 @@
   }
 }
 
-<<<<<<< HEAD
-
-
-  /**
-	*													PassivityPIDTerm_QPSolver
-	*/
-
-
-
-PassivityPIDTerm_QPSolver::PassivityPIDTerm_QPSolver():
-        QPSolver()
-{
-}
-
-
-bool PassivityPIDTerm_QPSolver::solve(const std::vector<rbd::MultiBody>& mbs,
-                                      std::vector<rbd::MultiBodyConfig>& mbcs_real,
-                                      std::vector<rbd::MultiBodyConfig>& mbcs_calc)
-{
-        bool success = solveNoMbcUpdate(mbs, mbcs_real, mbcs_calc);
-
-	postUpdate(mbs, mbcs_real, success);
-        postUpdate(mbs, mbcs_calc, success);
-
-	return success;
-}
-
-
-bool PassivityPIDTerm_QPSolver::solveNoMbcUpdate(const std::vector<rbd::MultiBody>& mbs,
-                                                 const std::vector<rbd::MultiBodyConfig>& mbcs_real,
-                                                 const std::vector<rbd::MultiBodyConfig>& mbcs_calc)
-{
-  	solverAndBuildTimer_.start();
-	preUpdate(mbs, mbcs_real, mbcs_calc);
-
-	solverTimer_.start();
-	bool success = solver_->solve();
-	solverTimer_.stop();
-
-        data_.lambdaVecPrev_ = lambdaVec();
-        
-	if(!success)
-	{
-		solver_->errorMsg(mbs,
-                                  tasks_, eqConstr_, inEqConstr_,
-                                  genInEqConstr_, boundConstr_,
-                                  std::cerr) << std::endl;
-	}
-	solverAndBuildTimer_.stop();
-
-	return success;
-}
-
+/**
+ *													PassivityPIDTerm_QPSolver
+ */
+
+PassivityPIDTerm_QPSolver::PassivityPIDTerm_QPSolver()
+: QPSolver()
+{
+}
+
+bool PassivityPIDTerm_QPSolver::solve(const std::vector<rbd::MultiBody> & mbs,
+                                      std::vector<rbd::MultiBodyConfig> & mbcs_real,
+                                      std::vector<rbd::MultiBodyConfig> & mbcs_calc)
+{
+  bool success = solveNoMbcUpdate(mbs, mbcs_real, mbcs_calc);
+  
+  postUpdate(mbs, mbcs_real, success);
+  postUpdate(mbs, mbcs_calc, success);
+  
+  return success;
+}
+
+bool PassivityPIDTerm_QPSolver::solveNoMbcUpdate(const std::vector<rbd::MultiBody> & mbs,
+                                                 const std::vector<rbd::MultiBodyConfig> & mbcs_real,
+                                                 const std::vector<rbd::MultiBodyConfig> & mbcs_calc)
+{
+  solverAndBuildTimer_.start();
+  preUpdate(mbs, mbcs_real, mbcs_calc);
+  
+  solverTimer_.start();
+  bool success = solver_->solve();
+  solverTimer_.stop();
+  
+  data_.lambdaVecPrev_ = lambdaVec();
+  
+  if(!success)
+  {
+    solver_->errorMsg(mbs, tasks_, eqConstr_, inEqConstr_, genInEqConstr_, boundConstr_, std::cerr) << std::endl;
+  }
+  solverAndBuildTimer_.stop();
+  
+  return success;
+}
 
 void PassivityPIDTerm_QPSolver::preUpdate(const std::vector<rbd::MultiBody>& mbs,
                                           const std::vector<rbd::MultiBodyConfig>& mbcs_real,
                                           const std::vector<rbd::MultiBodyConfig>& mbcs_calc)
 {
-	data_.computeNormalAccB(mbs, mbcs_real);
-	for(std::size_t i = 0; i < constr_.size(); ++i)
-	{
-		constr_[i]->update(mbs, mbcs_real, data_);
-	}
-
-        data_.computeNormalAccB(mbs, mbcs_calc);
-	for(std::size_t i = 0; i < tasks_.size(); ++i)
-	{
-                tasks_[i]->update(mbs, mbcs_calc, data_);
-	}
-
-	solver_->updateMatrix(tasks_, eqConstr_, inEqConstr_, genInEqConstr_,
-                              boundConstr_);
-}
-
-
-
-=======
->>>>>>> e9de5951
+  data_.computeNormalAccB(mbs, mbcs_real);
+  for(std::size_t i = 0; i < constr_.size(); ++i)
+  {
+    constr_[i]->update(mbs, mbcs_real, data_);
+  }
+  
+  data_.computeNormalAccB(mbs, mbcs_calc);
+  for(std::size_t i = 0; i < tasks_.size(); ++i)
+  {
+    tasks_[i]->update(mbs, mbcs_calc, data_);
+  }
+  
+  solver_->updateMatrix(tasks_, eqConstr_, inEqConstr_, genInEqConstr_, boundConstr_);
+}
+
+
 } // namespace qp
 
 } // namespace tasks