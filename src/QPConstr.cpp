/*
 * Copyright 2012-2019 CNRS-UM LIRMM, CNRS-AIST JRL
 */

// associated header
#include "Tasks/QPConstr.h"

// includes
// std
#include <cmath>

// RBDyn
#include <RBDyn/MultiBody.h>
#include <RBDyn/MultiBodyConfig.h>
#include <RBDyn/VisServo.h>

// sch
#include <sch/CD/CD_Pair.h>
#include <sch/S_Object/S_Object.h>

// Tasks
#include "Tasks/Bounds.h"
#include "utils.h"

namespace tasks
{

namespace qp
{

/**
 *															JointLimitsConstr
 */

JointLimitsConstr::JointLimitsConstr(const std::vector<rbd::MultiBody> & mbs, int robotIndex, QBound bound, double step)
: robotIndex_(robotIndex), alphaDBegin_(-1),
  alphaDOffset_(mbs[robotIndex].joint(0).dof() > 1 ? mbs[robotIndex].joint(0).dof() : 0), step_(step), qMin_(), qMax_(),
  qVec_(), alphaVec_(), lower_(), upper_()
{
  assert(std::size_t(robotIndex_) < mbs.size() && robotIndex_ >= 0);

  const rbd::MultiBody & mb = mbs[robotIndex_];

  // we don't manage joint with more than 1
  /// @todo remove this dirty hack
  int nrVars = mb.nrDof() - alphaDOffset_;
  qMin_.resize(nrVars);
  qMax_.resize(nrVars);
  qVec_.resize(mb.nrParams());
  alphaVec_.resize(mb.nrDof());

  // if first joint is not managed remove it
  if(alphaDOffset_ != 0)
  {
    bound.lQBound[0] = {};
    bound.uQBound[0] = {};
  }

  rbd::paramToVector(bound.lQBound, qMin_);
  rbd::paramToVector(bound.uQBound, qMax_);

  lower_.setConstant(nrVars, -std::numeric_limits<double>::infinity());
  upper_.setConstant(nrVars, std::numeric_limits<double>::infinity());
}

void JointLimitsConstr::updateNrVars(const std::vector<rbd::MultiBody> & /* mbs */, const SolverData & data)
{
  alphaDBegin_ = data.alphaDBegin(robotIndex_) + alphaDOffset_;
}

void JointLimitsConstr::update(const std::vector<rbd::MultiBody> & /* mbs */,
                               const std::vector<rbd::MultiBodyConfig> & mbcs,
                               const SolverData & /* data */)
{
  const rbd::MultiBodyConfig & mbc = mbcs[robotIndex_];

  double dts = step_ * step_ * 0.5;

  int vars = int(qMin_.rows());

  rbd::paramToVector(mbc.q, qVec_);
  rbd::paramToVector(mbc.alpha, alphaVec_);

  lower_.noalias() = qMin_ - qVec_.tail(vars) - alphaVec_.tail(vars) * step_;
  lower_ /= dts;

  upper_.noalias() = qMax_ - qVec_.tail(vars) - alphaVec_.tail(vars) * step_;
  upper_ /= dts;
}

std::string JointLimitsConstr::nameBound() const
{
  return "JointLimitsConstr";
}

std::string JointLimitsConstr::descBound(const std::vector<rbd::MultiBody> & mbs, int line)
{
  int jIndex = findJointFromVector(mbs[robotIndex_], line, false);
  return std::string("Joint: ") + mbs[robotIndex_].joint(jIndex).name();
}

int JointLimitsConstr::beginVar() const
{
  return alphaDBegin_;
}

const Eigen::VectorXd & JointLimitsConstr::Lower() const
{
  return lower_;
}

const Eigen::VectorXd & JointLimitsConstr::Upper() const
{
  return upper_;
}

/**
 *												DamperJointLimitsConstr
 */

DamperJointLimitsConstr::DamperJointLimitsConstr(const std::vector<rbd::MultiBody> & mbs,
                                                 int robotIndex,
                                                 const QBound & qBound,
                                                 const AlphaBound & aBound,
                                                 double interPercent,
                                                 double securityPercent,
                                                 double damperOffset,
                                                 double step)
: robotIndex_(robotIndex), alphaDBegin_(-1), data_(), lower_(mbs[robotIndex].nrDof()), upper_(mbs[robotIndex].nrDof()),
  step_(step), damperOff_(damperOffset)
{
  assert(std::size_t(robotIndex_) < mbs.size() && robotIndex_ >= 0);

  const rbd::MultiBody & mb = mbs[robotIndex_];

  for(int i = 0; i < mb.nrJoints(); ++i)
  {
    if(mb.joint(i).dof() == 1)
    {
      double dist = (qBound.uQBound[i][0] - qBound.lQBound[i][0]);
      data_.emplace_back(qBound.lQBound[i][0], qBound.uQBound[i][0], aBound.lAlphaBound[i][0], aBound.uAlphaBound[i][0],
                         dist * interPercent, dist * securityPercent, mb.jointPosInDof(i), i);
    }
  }

  rbd::paramToVector(aBound.lAlphaBound, lower_);
  rbd::paramToVector(aBound.uAlphaBound, upper_);
}

void DamperJointLimitsConstr::updateNrVars(const std::vector<rbd::MultiBody> & /* mbs */, const SolverData & data)
{
  alphaDBegin_ = data.alphaDBegin(robotIndex_);
}

void DamperJointLimitsConstr::update(const std::vector<rbd::MultiBody> & /* mbs */,
                                     const std::vector<rbd::MultiBodyConfig> & mbcs,
                                     const SolverData & /* data */)
{
  const rbd::MultiBodyConfig & mbc = mbcs[robotIndex_];

  for(DampData & d : data_)
  {
    double ld = mbc.q[d.jointIndex][0] - d.min;
    double ud = d.max - mbc.q[d.jointIndex][0];
    double alpha = mbc.alpha[d.jointIndex][0];

    lower_[d.alphaDBegin] = (d.minVel - alpha) / step_;
    upper_[d.alphaDBegin] = (d.maxVel - alpha) / step_;

    if(ld < d.iDist)
    {
      // damper(dist) < alpha
      // dist > 0 -> negative < alpha -> joint angle can decrease
      // dist < 0 -> positive < alpha -> joint angle must increase
      if(d.state != DampData::Low)
      {
        d.damping = std::abs(computeDamping(alpha, ld, d.iDist, d.sDist)) + damperOff_;
        d.state = DampData::Low;
      }

      double damper = -computeDamper(ld, d.iDist, d.sDist, d.damping);
      lower_[d.alphaDBegin] = std::max((damper - alpha) / step_, lower_[d.alphaDBegin]);
    }
    else if(ud < d.iDist)
    {
      // alpha < damper(dist)
      // dist > 0 -> alpha < positive -> joint angle can increase
      // dist < 0 -> alpha < negative -> joint angle must decrease
      if(d.state != DampData::Upp)
      {
        d.damping = std::abs(computeDamping(alpha, ud, d.iDist, d.sDist)) + damperOff_;
        d.state = DampData::Upp;
      }

      double damper = computeDamper(ud, d.iDist, d.sDist, d.damping);
      upper_[d.alphaDBegin] = std::min((damper - alpha) / step_, upper_[d.alphaDBegin]);
    }
    else
    {
      d.state = DampData::Free;
    }
  }
}

std::string DamperJointLimitsConstr::nameBound() const
{
  return "DamperJointLimitsConstr";
}

std::string DamperJointLimitsConstr::descBound(const std::vector<rbd::MultiBody> & mbs, int line)
{
  int jIndex = findJointFromVector(mbs[robotIndex_], line, false);
  return std::string("Joint: ") + mbs[robotIndex_].joint(jIndex).name();
}

int DamperJointLimitsConstr::beginVar() const
{
  return alphaDBegin_;
}

const Eigen::VectorXd & DamperJointLimitsConstr::Lower() const
{
  return lower_;
}

const Eigen::VectorXd & DamperJointLimitsConstr::Upper() const
{
  return upper_;
}

double DamperJointLimitsConstr::computeDamping(double alpha, double dist, double iDist, double sDist)
{
  return ((iDist - sDist) / (dist - sDist)) * alpha;
}

double DamperJointLimitsConstr::computeDamper(double dist, double iDist, double sDist, double damping)
{
  return damping * ((dist - sDist) / (iDist - sDist));
}

/**
 *													CollisionConstr
 */

sch::Matrix4x4 tosch(const sva::PTransformd & t)
{
  sch::Matrix4x4 m;
  const Eigen::Matrix3d & rot = t.rotation();
  const Eigen::Vector3d & tran = t.translation();

  for(int i = 0; i < 3; ++i)
  {
    for(int j = 0; j < 3; ++j)
    {
      m(i, j) = rot(j, i);
    }
  }

  m(0, 3) = tran(0);
  m(1, 3) = tran(1);
  m(2, 3) = tran(2);

  return m;
}

CollisionConstr::BodyCollData::BodyCollData(const rbd::MultiBody & mb,
                                            int rI,
                                            const std::string & bName,
                                            sch::S_Object * h,
                                            const sva::PTransformd & X)
: hull(h), jac(mb, bName), X_op_o(X), rIndex(rI), bIndex(mb.bodyIndexByName(bName)), bodyName(bName)
{
}

CollisionConstr::CollData::CollData(std::vector<BodyCollData> bcds,
                                    int collId,
                                    sch::S_Object * body1,
                                    sch::S_Object * body2,
                                    double di,
                                    double ds,
                                    double damp,
                                    double dampOff)
: pair(new sch::CD_Pair(body1, body2)), normVecDist(Eigen::Vector3d::Zero()), di(di), ds(ds), damping(damp),
  bodies(std::move(bcds)), dampingType(damping > 0. ? DampingType::Hard : DampingType::Free), dampingOff(dampOff),
  collId(collId)
{
}

CollisionConstr::CollisionConstr(const std::vector<rbd::MultiBody> & mbs, double step)
: dataVec_(), step_(step), nrActivated_(0), totalAlphaD_(-1), AInEq_(), bInEq_(), fullJac_(), distJac_()
{
  int maxDof = std::max_element(mbs.begin(), mbs.end(), compareDof)->nrDof();
  fullJac_.resize(1, maxDof);
  distJac_.resize(1, maxDof);
}

void CollisionConstr::addCollision(const std::vector<rbd::MultiBody> & mbs,
                                   int collId,
                                   int r1Index,
                                   const std::string & r1BodyName,
                                   sch::S_Object * body1,
                                   const sva::PTransformd & X_op1_o1,
                                   int r2Index,
                                   const std::string & r2BodyName,
                                   sch::S_Object * body2,
                                   const sva::PTransformd & X_op2_o2,
                                   double di,
                                   double ds,
                                   double damping,
                                   double dampingOff)
{
  const rbd::MultiBody mb1 = mbs[r1Index];
  const rbd::MultiBody mb2 = mbs[r2Index];
  std::vector<BodyCollData> bodies;
  if(mb1.nrDof() > 0)
  {
    bodies.emplace_back(mb1, r1Index, r1BodyName, body1, X_op1_o1);
  }
  if(mb2.nrDof() > 0)
  {
    bodies.emplace_back(mb2, r2Index, r2BodyName, body2, X_op2_o2);
  }

  dataVec_.emplace_back(std::move(bodies), collId, body1, body2, di, ds, damping, dampingOff);
}

<<<<<<< HEAD
CollisionConstr::CollisionConstr(const std::vector<rbd::MultiBody>& mbs, double step):
	dataVec_(),
	step_(step),
	nrActivated_(0),
	totalAlphaD_(-1),
	AInEq_(),
	bInEq_(),
	fullJac_(),
	distJac_()
{
	int maxDof = std::max_element(mbs.begin(), mbs.end(), compareDof)->nrDof();
	fullJac_.resize(1, maxDof);
	distJac_.resize(1, maxDof);
}


void CollisionConstr::addCollision(const std::vector<rbd::MultiBody>& mbs, int collId,
	int r1Index, const std::string& r1BodyName,
	sch::S_Object* body1, const sva::PTransformd& X_op1_o1,
	int r2Index, const std::string& r2BodyName,
	sch::S_Object* body2, const sva::PTransformd& X_op2_o2,
	double di, double ds, double damping, double dampingOff)
{
	const rbd::MultiBody & mb1 = mbs[r1Index];
	const rbd::MultiBody & mb2 = mbs[r2Index];
	std::vector<BodyCollData> bodies;
	if(mb1.nrDof() > 0)
	{
		bodies.emplace_back(mb1, r1Index, r1BodyName, body1, X_op1_o1);
	}
	if(mb2.nrDof() > 0)
	{
		bodies.emplace_back(mb2, r2Index, r2BodyName, body2, X_op2_o2);
	}

	dataVec_.emplace_back(std::move(bodies), collId, body1, body2,
		di, ds, damping, dampingOff);
}


=======
>>>>>>> e9de5951
bool CollisionConstr::rmCollision(int collId)
{
  auto it =
      std::find_if(dataVec_.begin(), dataVec_.end(), [collId](const CollData & data) { return data.collId == collId; });

  if(it != dataVec_.end())
  {
    dataVec_.erase(it);
    return true;
  }

  return false;
}

std::size_t CollisionConstr::nrCollisions() const
{
  return dataVec_.size();
}

void CollisionConstr::reset()
{
  dataVec_.clear();
}

void CollisionConstr::updateNrCollisions()
{
<<<<<<< HEAD
	AInEq_.setZero(dataVec_.size(), nrVars_);
	bInEq_.setZero(dataVec_.size());
}


void CollisionConstr::updateNrVars(const std::vector<rbd::MultiBody>& /* mb */,
	const SolverData& data)
{
	totalAlphaD_ = data.totalAlphaD();
	nrVars_ = data.nrVars();
	updateNrCollisions();
}


void CollisionConstr::update(const std::vector<rbd::MultiBody>& mbs,
	const std::vector<rbd::MultiBodyConfig>& mbcs,
	const SolverData& data)
{
	using namespace Eigen;
        
	Vector3d nearestPoint[2];

	nrActivated_ = 0;
	for(CollData& d: dataVec_)
	{
		// update moving hull position
		for(BodyCollData& bcd: d.bodies)
		{
			const rbd::MultiBodyConfig& mbc = mbcs[bcd.rIndex];
			bcd.hull->setTransformation(tosch(bcd.X_op_o*mbc.bodyPosW[bcd.bIndex]));
		}

		sch::Point3 pb1Tmp, pb2Tmp;
		double dist = d.pair->getClosestPoints(pb1Tmp, pb2Tmp);
		dist = dist >= 0 ? std::sqrt(dist) : -std::sqrt(-dist);

		nearestPoint[0] << pb1Tmp[0], pb1Tmp[1], pb1Tmp[2];
		nearestPoint[1] << pb2Tmp[0], pb2Tmp[1], pb2Tmp[2];

		Eigen::Vector3d normVecDist = (nearestPoint[0] - nearestPoint[1])/dist;

		// compute nearestPoint in body coordinate
		for(std::size_t i = 0; i < d.bodies.size(); ++i)
		{
			BodyCollData& bcd = d.bodies[i];
			const rbd::MultiBodyConfig& mbc = mbcs[bcd.rIndex];
			nearestPoint[i] = (sva::PTransformd(nearestPoint[i])*
				mbc.bodyPosW[bcd.bIndex].inv()).translation();

			// change the jacobian end point
			bcd.jac.point(nearestPoint[i]);
		}

		if(dist < d.di)
		{
			// automatic damping computation if needed
			if(d.dampingType == CollData::DampingType::Free)
			{
				d.dampingType = CollData::DampingType::Soft;
				d.damping = computeDamping(mbs, mbcs, d, normVecDist, dist);
			}

			double dampers = d.damping*((dist - d.ds)/(d.di - d.ds));

			Vector3d nf = normVecDist;
			Vector3d onf = d.normVecDist;
			Vector3d dnf = (nf - onf)/step_;

			double sign = 1.;
			bInEq_(nrActivated_) = dampers;
			AInEq_.block(nrActivated_, 0, 1, totalAlphaD_).setZero();
			for(std::size_t i = 0; i < d.bodies.size(); ++i)
			{
				BodyCollData& bcd = d.bodies[i];
				const rbd::MultiBody& mb = mbs[bcd.rIndex];
				const rbd::MultiBodyConfig& mbc = mbcs[bcd.rIndex];

				// Compute body1
				const MatrixXd& jac = bcd.jac.jacobian(mb, mbc);
				Eigen::Vector3d pSpeed = bcd.jac.velocity(mb, mbc).linear();
				Eigen::Vector3d pNormalAcc = bcd.jac.normalAcceleration(
					mb, mbc, data.normalAccB(bcd.rIndex)).linear();

				distJac_.block(0, 0, 1, bcd.jac.dof()).noalias() =
					(nf*step_*sign).transpose()*jac.block(3, 0, 3, bcd.jac.dof());

				bcd.jac.fullJacobian(mb, distJac_.block(0, 0, 1, bcd.jac.dof()), fullJac_);

				double jqdn = pSpeed.dot(nf);
				double jqdnd = pSpeed.dot(dnf*step_);
				double jdqdn = pNormalAcc.dot(nf*step_);

				AInEq_.block(nrActivated_, data.alphaDBegin(bcd.rIndex),
					1, mb.nrDof()).noalias() -= fullJac_.block(0, 0, 1, mb.nrDof());
				bInEq_(nrActivated_) += sign*(jqdn + jqdnd + jdqdn);
				// little hack
				// the max iteration number is two, so at the second iteration
				// sign will be -1
				sign = -1.;
			}
			++nrActivated_;
		}
		else
		{
			if(d.dampingType == CollData::DampingType::Soft)
			{
				d.dampingType = CollData::DampingType::Free;
			}
		}

		d.normVecDist = normVecDist;
	}
=======
  AInEq_.setZero(dataVec_.size(), nrVars_);
  bInEq_.setZero(dataVec_.size());
}

void CollisionConstr::updateNrVars(const std::vector<rbd::MultiBody> & /* mb */, const SolverData & data)
{
  totalAlphaD_ = data.totalAlphaD();
  nrVars_ = data.nrVars();
  updateNrCollisions();
}

void CollisionConstr::update(const std::vector<rbd::MultiBody> & mbs,
                             const std::vector<rbd::MultiBodyConfig> & mbcs,
                             const SolverData & data)
{
  using namespace Eigen;

  Vector3d nearestPoint[2];

  nrActivated_ = 0;
  for(CollData & d : dataVec_)
  {
    // update moving hull position
    for(BodyCollData & bcd : d.bodies)
    {
      const rbd::MultiBodyConfig & mbc = mbcs[bcd.rIndex];
      bcd.hull->setTransformation(tosch(bcd.X_op_o * mbc.bodyPosW[bcd.bIndex]));
    }

    sch::Point3 pb1Tmp, pb2Tmp;
    double dist = d.pair->getClosestPoints(pb1Tmp, pb2Tmp);
    dist = dist >= 0 ? std::sqrt(dist) : -std::sqrt(-dist);

    nearestPoint[0] << pb1Tmp[0], pb1Tmp[1], pb1Tmp[2];
    nearestPoint[1] << pb2Tmp[0], pb2Tmp[1], pb2Tmp[2];

    Eigen::Vector3d normVecDist = (nearestPoint[0] - nearestPoint[1]) / dist;

    // compute nearestPoint in body coordinate
    for(std::size_t i = 0; i < d.bodies.size(); ++i)
    {
      BodyCollData & bcd = d.bodies[i];
      const rbd::MultiBodyConfig & mbc = mbcs[bcd.rIndex];
      nearestPoint[i] = (sva::PTransformd(nearestPoint[i]) * mbc.bodyPosW[bcd.bIndex].inv()).translation();

      // change the jacobian end point
      bcd.jac.point(nearestPoint[i]);
    }

    if(dist < d.di)
    {
      // automatic damping computation if needed
      if(d.dampingType == CollData::DampingType::Free)
      {
        d.dampingType = CollData::DampingType::Soft;
        d.damping = computeDamping(mbs, mbcs, d, normVecDist, dist);
      }

      double dampers = d.damping * ((dist - d.ds) / (d.di - d.ds));

      Vector3d nf = normVecDist;
      Vector3d onf = d.normVecDist;
      Vector3d dnf = (nf - onf) / step_;

      double sign = 1.;
      bInEq_(nrActivated_) = dampers;
      AInEq_.block(nrActivated_, 0, 1, totalAlphaD_).setZero();
      for(std::size_t i = 0; i < d.bodies.size(); ++i)
      {
        BodyCollData & bcd = d.bodies[i];
        const rbd::MultiBody & mb = mbs[bcd.rIndex];
        const rbd::MultiBodyConfig & mbc = mbcs[bcd.rIndex];

        // Compute body1
        const MatrixXd & jac = bcd.jac.jacobian(mb, mbc);
        Eigen::Vector3d pSpeed = bcd.jac.velocity(mb, mbc).linear();
        Eigen::Vector3d pNormalAcc = bcd.jac.normalAcceleration(mb, mbc, data.normalAccB(bcd.rIndex)).linear();

        distJac_.block(0, 0, 1, bcd.jac.dof()).noalias() =
            (nf * step_ * sign).transpose() * jac.block(3, 0, 3, bcd.jac.dof());

        bcd.jac.fullJacobian(mb, distJac_.block(0, 0, 1, bcd.jac.dof()), fullJac_);

        double jqdn = pSpeed.dot(nf);
        double jqdnd = pSpeed.dot(dnf * step_);
        double jdqdn = pNormalAcc.dot(nf * step_);

        AInEq_.block(nrActivated_, data.alphaDBegin(bcd.rIndex), 1, mb.nrDof()).noalias() -=
            fullJac_.block(0, 0, 1, mb.nrDof());
        bInEq_(nrActivated_) += sign * (jqdn + jqdnd + jdqdn);
        // little hack
        // the max iteration number is two, so at the second iteration
        // sign will be -1
        sign = -1.;
      }
      ++nrActivated_;
    }
    else
    {
      if(d.dampingType == CollData::DampingType::Soft)
      {
        d.dampingType = CollData::DampingType::Free;
      }
    }

    d.normVecDist = normVecDist;
  }
>>>>>>> e9de5951
}

std::string CollisionConstr::nameInEq() const
{
  return "SelfCollisionConstr";
}

std::string CollisionConstr::descInEq(const std::vector<rbd::MultiBody> & mbs, int line)
{
  int curLine = 0;
  for(CollData & d : dataVec_)
  {
    double dist = d.pair->getDistance();
    dist = dist >= 0 ? std::sqrt(dist) : -std::sqrt(-dist);
    if(dist < d.di)
    {
      if(curLine == line)
      {
        std::stringstream ss;
        for(const BodyCollData & bcd : d.bodies)
        {
          const rbd::MultiBody & mb = mbs[bcd.rIndex];
          ss << "robot: " << bcd.rIndex << std::endl;
          ss << "body: " << mb.body(bcd.bIndex).name() << std::endl;
        }
        ss << "collId: " << d.collId << std::endl;
        ss << "dist: " << dist << std::endl;
        ss << "di: " << d.di << std::endl;
        ss << "ds: " << d.ds << std::endl;
        ss << "damp: " << d.damping + d.dampingOff << std::endl;
        return ss.str();
      }
      ++curLine;
    }
  }
  return "";
}

int CollisionConstr::nrInEq() const
{
  return nrActivated_;
}

int CollisionConstr::maxInEq() const
{
  return int(dataVec_.size());
}

const Eigen::MatrixXd & CollisionConstr::AInEq() const
{
  return AInEq_;
}

const Eigen::VectorXd & CollisionConstr::bInEq() const
{
  return bInEq_;
}

double CollisionConstr::computeDamping(const std::vector<rbd::MultiBody> & mbs,
                                       const std::vector<rbd::MultiBodyConfig> & mbcs,
                                       const CollData & cd,
                                       const Eigen::Vector3d & normVecDist,
                                       double dist) const
{
  Eigen::Vector3d diffVel(Eigen::Vector3d::Zero());
  double sign = 1.;
  for(std::size_t i = 0; i < cd.bodies.size(); ++i)
  {
    const BodyCollData & bcd = cd.bodies[i];
    const rbd::MultiBody & mb = mbs[bcd.rIndex];
    const rbd::MultiBodyConfig & mbc = mbcs[bcd.rIndex];

    Eigen::Vector3d velW = bcd.jac.velocity(mb, mbc).linear();

    diffVel += sign * velW;
    // little hack
    // the max iteration number is two, so at the second iteration
    // sign will be -1
    sign = -1;
  }

  double distDot = std::abs((diffVel).dot(normVecDist));

  /// @todo find a bette solution.
  // use a value slightly upper ds if dist <= ds
  double fixedDist = dist <= cd.ds ? cd.ds + (cd.di - cd.ds) * 0.2 : dist;
  return ((cd.di - cd.ds) / (fixedDist - cd.ds)) * distDot + cd.dampingOff;
}

/**
 *													CoMIncPlaneConstr
 */

CoMIncPlaneConstr::PlaneData::PlaneData(int planeId,
                                        const Eigen::Vector3d & normal,
                                        double offset,
                                        double di,
                                        double ds,
                                        double damping,
                                        double dampOff,
                                        const Eigen::Vector3d & speed,
                                        const Eigen::Vector3d & normalDot)
: normal(normal), normalDot(normalDot), offset(offset), dist(0.), di(di), ds(ds), damping(damping), planeId(planeId),
  dampingType(damping > 0. ? DampingType::Hard : DampingType::Free), dampingOff(dampOff), speed(speed)
{
}

CoMIncPlaneConstr::CoMIncPlaneConstr(const std::vector<rbd::MultiBody> & mbs, int robotIndex, double step)
: robotIndex_(robotIndex), alphaDBegin_(-1), dataVec_(), step_(step), nrVars_(0), nrActivated_(0), activated_(0),
  jacCoM_(mbs[robotIndex]), AInEq_(), bInEq_()
{
}

void CoMIncPlaneConstr::addPlane(int planeId,
                                 const Eigen::Vector3d & normal,
                                 double offset,
                                 double di,
                                 double ds,
                                 double damping,
                                 double dampingOff)
{
  dataVec_.emplace_back(planeId, normal, offset, di, ds, damping, dampingOff, Eigen::Vector3d::Zero(),
                        Eigen::Vector3d::Zero());
  activated_.reserve(dataVec_.size());
}

void CoMIncPlaneConstr::addPlane(int planeId,
                                 const Eigen::Vector3d & normal,
                                 double offset,
                                 double di,
                                 double ds,
                                 double damping,
                                 const Eigen::Vector3d & speed,
                                 const Eigen::Vector3d & normalDot,
                                 double dampingOff)
{
  dataVec_.emplace_back(planeId, normal, offset, di, ds, damping, dampingOff, speed, normalDot);
  activated_.reserve(dataVec_.size());
}

bool CoMIncPlaneConstr::rmPlane(int planeId)
{
  auto it = std::find_if(dataVec_.begin(), dataVec_.end(),
                         [planeId](const PlaneData & data) { return data.planeId == planeId; });

  if(it != dataVec_.end())
  {
    dataVec_.erase(it);
    return true;
  }
  // no need to resize activated, only the max size is important

  return false;
}

std::size_t CoMIncPlaneConstr::nrPlanes() const
{
  return dataVec_.size();
}

void CoMIncPlaneConstr::reset()
{
  dataVec_.clear();
}

void CoMIncPlaneConstr::updateNrPlanes()
{
  AInEq_.setZero(dataVec_.size(), nrVars_);
  bInEq_.setZero(dataVec_.size());
}

void CoMIncPlaneConstr::updateNrVars(const std::vector<rbd::MultiBody> & /* mbs */, const SolverData & data)
{
  alphaDBegin_ = data.alphaDBegin(robotIndex_);
  nrVars_ = data.nrVars();
  updateNrPlanes();
}

void CoMIncPlaneConstr::update(const std::vector<rbd::MultiBody> & mbs,
                               const std::vector<rbd::MultiBodyConfig> & mbcs,
                               const SolverData & data)
{
  using namespace Eigen;

  const rbd::MultiBody & mb = mbs[robotIndex_];
  const rbd::MultiBodyConfig & mbc = mbcs[robotIndex_];

  Eigen::Vector3d com = rbd::computeCoM(mb, mbc);

  for(std::size_t i = 0; i < dataVec_.size(); ++i)
  {
    PlaneData & d = dataVec_[i];
    d.dist = d.normal.dot(com) + d.offset;
    if(d.dist <= d.di)
    {
      // don't allocate since we set capacity to dataVec_ size
      activated_.push_back(i);
    }
    else
    {
      if(d.dampingType == PlaneData::DampingType::Soft)
      {
        d.dampingType = PlaneData::DampingType::Free;
      }
    }
  }

  nrActivated_ = 0;
  if(!activated_.empty())
  {
    const MatrixXd & jacComMat = jacCoM_.jacobian(mb, mbc);
    Eigen::Vector3d comSpeed = jacCoM_.velocity(mb, mbc);
    Eigen::Vector3d comNormalAcc = jacCoM_.normalAcceleration(mb, mbc, data.normalAccB(robotIndex_));

    for(std::size_t i : activated_)
    {
      PlaneData & d = dataVec_[i];
      double distDot = d.normal.dot(comSpeed - d.speed);
      double distDDot = d.normalDot.dot(comSpeed - d.speed);

      if(d.dampingType == PlaneData::DampingType::Free)
      {
        d.dampingType = PlaneData::DampingType::Soft;

        /// @todo find a bette solution.
        // use a value slightly upper ds if dist <= ds
        double fixedDist = d.dist <= d.ds ? d.ds + (d.di - d.ds) * 0.2 : d.dist;
        d.damping = -((d.di - d.ds) / (fixedDist - d.ds)) * distDot + d.dampingOff;
      }

      double dampers = d.damping * ((d.dist - d.ds) / (d.di - d.ds));

      // -dt*normal^T*J_com
      AInEq_.block(nrActivated_, alphaDBegin_, 1, mb.nrDof()).noalias() = -(step_ * d.normal.transpose()) * jacComMat;

      // dampers + ddot + dt*normal^T*J*qdot
      bInEq_(nrActivated_) = dampers + distDot + step_ * (d.normal.dot(comNormalAcc) + distDDot);
      ++nrActivated_;
    }
  }

  activated_.clear(); // don't free the vector, just say there is 0 elements
}

std::string CoMIncPlaneConstr::nameInEq() const
{
  return "CoMIncPlaneConstr";
}

std::string CoMIncPlaneConstr::descInEq(const std::vector<rbd::MultiBody> & /* mbs */, int line)
{
  int curLine = 0;
  for(PlaneData & d : dataVec_)
  {
    if(d.dist < d.di)
    {
      if(curLine == line)
      {
        std::stringstream ss;
        ss << "planeId: " << d.planeId << std::endl;
        ss << "normal: " << d.normal.transpose();
        ss << "offset: " << d.offset << std::endl;
        ss << "dist: " << d.dist << std::endl;
        ss << "di: " << d.di << std::endl;
        ss << "ds: " << d.ds << std::endl;
        ss << "damp: " << d.damping << std::endl;
        ss << "speed: " << d.speed.transpose() << std::endl;
        ss << "normalDot: " << d.normalDot.transpose() << std::endl;
        return ss.str();
      }
      ++curLine;
    }
  }
  return "";
}

int CoMIncPlaneConstr::nrInEq() const
{
  return nrActivated_;
}

int CoMIncPlaneConstr::maxInEq() const
{
  return int(dataVec_.size());
}

const Eigen::MatrixXd & CoMIncPlaneConstr::AInEq() const
{
  return AInEq_;
}

const Eigen::VectorXd & CoMIncPlaneConstr::bInEq() const
{
  return bInEq_;
}

/**
 *													GripperTorqueConstr
 */

GripperTorqueConstr::GripperData::GripperData(const ContactId & cId,
                                              double tl,
                                              const Eigen::Vector3d & o,
                                              const Eigen::Vector3d & a)
: contactId(cId), torqueLimit(tl), origin(o), axis(a)
{
}

GripperTorqueConstr::GripperTorqueConstr() : dataVec_(), AInEq_(), bInEq_() {}

void GripperTorqueConstr::addGripper(const ContactId & cId,
                                     double torqueLimit,
                                     const Eigen::Vector3d & origin,
                                     const Eigen::Vector3d & axis)
{
  dataVec_.emplace_back(cId, torqueLimit, origin, axis);
}

bool GripperTorqueConstr::rmGripper(const ContactId & contactId)
{
  auto it = std::find_if(dataVec_.begin(), dataVec_.end(),
                         [contactId](const GripperData & data) { return data.contactId == contactId; });

  if(it != dataVec_.end())
  {
    dataVec_.erase(it);
    return true;
  }

  return false;
}

void GripperTorqueConstr::reset()
{
  dataVec_.clear();
}

void GripperTorqueConstr::updateNrVars(const std::vector<rbd::MultiBody> & /* mbs */, const SolverData & data)
{
  using namespace Eigen;
  AInEq_.setZero(dataVec_.size(), data.nrVars());
  bInEq_.setZero(dataVec_.size());

  int line = 0;
  int nrUni = int(data.unilateralContacts().size());
  for(const GripperData & gd : dataVec_)
  {
    for(std::size_t bi = 0; bi < data.bilateralContacts().size(); ++bi)
    {
      const BilateralContact & bc = data.bilateralContacts()[bi];

      if(bc.contactId == gd.contactId)
      {
        int col = data.lambdaBegin(int(bi) + nrUni);
        // Torque applied on the gripper motor
        // Sum_i^nrF  T_i·( p_i^T_o x f_i)
        for(std::size_t i = 0; i < bc.r1Cones.size(); ++i)
        {
          Vector3d T_o_p = bc.r1Points[i] - gd.origin;
          for(std::size_t j = 0; j < bc.r1Cones[i].generators.size(); ++j)
          {
            // we use abs because the contact force cannot apply
            // negative torque on the gripper
            AInEq_(line, col) = std::abs(gd.axis.transpose() * (T_o_p.cross(bc.r1Cones[i].generators[j])));
            ++col;
          }
        }
        bInEq_(line) = gd.torqueLimit;
        ++line;
        break;
      }
      // if the bodyId is not found the AInEq_ and BInEq_ line stay at zero
    }
  }
}

void GripperTorqueConstr::update(const std::vector<rbd::MultiBody> & /* mbs */,
                                 const std::vector<rbd::MultiBodyConfig> & /* mbcs */,
                                 const SolverData & /* data */)
{
}

std::string GripperTorqueConstr::nameInEq() const
{
  return "GripperTorqueConstr";
}

std::string GripperTorqueConstr::descInEq(const std::vector<rbd::MultiBody> & /* mbs */, int line)
{
  std::stringstream ss;
  const GripperData & gd = dataVec_[line];

  ss << gd.contactId.r1BodyName << "/" << gd.contactId.r2BodyName << std::endl;
  ss << "limits: " << gd.torqueLimit << std::endl;
  return ss.str();
}

int GripperTorqueConstr::maxInEq() const
{
  return static_cast<int>(dataVec_.size());
}

const Eigen::MatrixXd & GripperTorqueConstr::AInEq() const
{
  return AInEq_;
}

const Eigen::VectorXd & GripperTorqueConstr::bInEq() const
{
  return bInEq_;
}

/**
 *															BoundedSpeedConstr
 */

BoundedSpeedConstr::BoundedSpeedConstr(const std::vector<rbd::MultiBody> & mbs, int robotIndex, double timeStep)
: robotIndex_(robotIndex), cont_(), fullJac_(6, mbs[robotIndex_].nrDof()), A_(), lower_(), upper_(), nrVars_(0),
  timeStep_(timeStep)
{
}

void BoundedSpeedConstr::addBoundedSpeed(const std::vector<rbd::MultiBody> & mbs,
                                         const std::string & bodyName,
                                         const Eigen::Vector3d & bodyPoint,
                                         const Eigen::MatrixXd & dof,
                                         const Eigen::VectorXd & speed)
{
  addBoundedSpeed(mbs, bodyName, bodyPoint, dof, speed, speed);
}

void BoundedSpeedConstr::addBoundedSpeed(const std::vector<rbd::MultiBody> & mbs,
                                         const std::string & bodyName,
                                         const Eigen::Vector3d & bodyPoint,
                                         const Eigen::MatrixXd & dof,
                                         const Eigen::VectorXd & lowerSpeed,
                                         const Eigen::VectorXd & upperSpeed)
{
  rbd::Jacobian jac(mbs[robotIndex_], bodyName, bodyPoint);
  cont_.push_back({jac, dof, lowerSpeed, upperSpeed, bodyName});
}

bool BoundedSpeedConstr::removeBoundedSpeed(const std::string & bodyName)
{
  auto it = std::find_if(cont_.begin(), cont_.end(),
                         [bodyName](const BoundedSpeedData & data) { return data.bodyName == bodyName; });

  if(it != cont_.end())
  {
    cont_.erase(it);
    return true;
  }

  return false;
}

void BoundedSpeedConstr::resetBoundedSpeeds()
{
  cont_.clear();
}

std::size_t BoundedSpeedConstr::nrBoundedSpeeds() const
{
  return cont_.size();
}

void BoundedSpeedConstr::updateBoundedSpeeds()
{
  updateNrEq();
}

void BoundedSpeedConstr::updateNrVars(const std::vector<rbd::MultiBody> & /* mbs */, const SolverData & data)
{
  alphaDBegin_ = data.alphaDBegin(robotIndex_);
  nrVars_ = data.nrVars();
  updateNrEq();
}

void BoundedSpeedConstr::update(const std::vector<rbd::MultiBody> & mbs,
                                const std::vector<rbd::MultiBodyConfig> & mbcs,
                                const SolverData & data)
{
  using namespace Eigen;

  const rbd::MultiBody & mb = mbs[robotIndex_];
  const rbd::MultiBodyConfig & mbc = mbcs[robotIndex_];

  // TargetSpeed = V_k + A_{k+1}*dt
  // TargetSpeed - V_k = J_k*alphaD_{k+1} + JD_k*alpha_k
  // (TargetSpeed - V_k)/dt - JD_k*alpha_k = J_k*alphaD_{k+1}

  int index = 0;
  for(std::size_t i = 0; i < cont_.size(); ++i)
  {
    int rows = int(cont_[i].dof.rows());

    // AEq
    const MatrixXd & jac = cont_[i].jac.bodyJacobian(mb, mbc);
    cont_[i].jac.fullJacobian(mb, jac, fullJac_);
    A_.block(index, alphaDBegin_, rows, mb.nrDof()).noalias() = cont_[i].dof * fullJac_;

    // BEq
    Vector6d speed = cont_[i].jac.bodyVelocity(mb, mbc).vector();
    Vector6d normalAcc = cont_[i].jac.bodyNormalAcceleration(mb, mbc, data.normalAccB(robotIndex_)).vector();

    lower_.segment(index, rows).noalias() = cont_[i].dof * (-normalAcc - (speed / timeStep_));
    upper_.segment(index, rows).noalias() = lower_.segment(index, rows);

    lower_.segment(index, rows).noalias() += (cont_[i].lSpeed / timeStep_);
    upper_.segment(index, rows).noalias() += (cont_[i].uSpeed / timeStep_);
    index += rows;
  }
}

std::string BoundedSpeedConstr::nameGenInEq() const
{
  return "BoundedSpeedConstr";
}

std::string BoundedSpeedConstr::descGenInEq(const std::vector<rbd::MultiBody> & mbs, int line)
{
  int curRow = 0;
  for(const BoundedSpeedData & c : cont_)
  {
    curRow += int(c.dof.rows());
    if(line < curRow)
    {
      return std::string("Body: ") + mbs[robotIndex_].body(c.body).name();
    }
  }
  return std::string("");
}

int BoundedSpeedConstr::maxGenInEq() const
{
  return int(A_.rows());
}

const Eigen::MatrixXd & BoundedSpeedConstr::AGenInEq() const
{
  return A_;
}

const Eigen::VectorXd & BoundedSpeedConstr::LowerGenInEq() const
{
  return lower_;
}

const Eigen::VectorXd & BoundedSpeedConstr::UpperGenInEq() const
{
  return upper_;
}

void BoundedSpeedConstr::updateNrEq()
{
  int nrEq = 0;
  for(const BoundedSpeedData & c : cont_)
  {
    nrEq += int(c.dof.rows());
  }

  A_.setZero(nrEq, nrVars_);
  lower_.setZero(nrEq);
  upper_.setZero(nrEq);
}

/**
 *													ImageConstr
 */

ImageConstr::PointData::PointData(const Eigen::Vector2d & pt, const double d) : point2d(pt), depthEstimate(d) {}

ImageConstr::RobotPointData::RobotPointData(const std::string & bn, const sva::PTransformd & X, const rbd::Jacobian & j)
: bName(bn), X_b_p(X), jac(j)
{
}

ImageConstr::ImageConstr(const std::vector<rbd::MultiBody> & mbs,
                         int robotIndex,
                         const std::string & bName,
                         const sva::PTransformd & X_b_gaze,
                         double step,
                         double constrDirection)
: dataVec_(), dataVecRob_(), robotIndex_(robotIndex), bodyIndex_(mbs[robotIndex].bodyIndexByName(bName)),
  alphaDBegin_(-1), nrVars_(0), step_(step), accelFactor_(0.5 * step * step), nrActivated_(0),
  jac_(mbs[robotIndex], bName), X_b_gaze_(X_b_gaze),
  L_img_(new Eigen::Matrix<double, 2, 6>(Eigen::Matrix<double, 2, 6>::Zero())),
  surfaceVelocity_(new Eigen::Matrix<double, 6, 1>(Eigen::Matrix<double, 6, 1>::Zero())),
  L_Z_dot_(new Eigen::Matrix<double, 1, 6>(Eigen::Matrix<double, 1, 6>::Zero())),
  L_img_dot_(new Eigen::Matrix<double, 2, 6>(Eigen::Matrix<double, 2, 6>::Zero())),
  speed_(new Eigen::Vector2d(Eigen::Vector2d::Zero())), normalAcc_(new Eigen::Vector2d(Eigen::Vector2d::Zero())),
  jacMat_(2, mbs[robotIndex].nrDof()), iDistMin_(new Eigen::Vector2d(Eigen::Vector2d::Zero())),
  iDistMax_(new Eigen::Vector2d(Eigen::Vector2d::Zero())), sDistMin_(new Eigen::Vector2d(Eigen::Vector2d::Zero())),
  sDistMax_(new Eigen::Vector2d(Eigen::Vector2d::Zero())), damping_(0.), dampingOffset_(0.), ineqInversion_(1),
  constrDirection_(constrDirection), AInEq_(), bInEq_()
{
}

ImageConstr::ImageConstr(const ImageConstr & rhs)
: dataVec_(rhs.dataVec_), dataVecRob_(rhs.dataVecRob_), robotIndex_(rhs.robotIndex_), bodyIndex_(rhs.bodyIndex_),
  alphaDBegin_(rhs.alphaDBegin_), nrVars_(rhs.nrVars_), step_(rhs.step_), accelFactor_(rhs.accelFactor_),
  nrActivated_(rhs.nrActivated_), jac_(rhs.jac_), X_b_gaze_(rhs.X_b_gaze_),
  L_img_(new Eigen::Matrix<double, 2, 6>(*rhs.L_img_)),
  surfaceVelocity_(new Eigen::Matrix<double, 6, 1>(*rhs.surfaceVelocity_)),
  L_Z_dot_(new Eigen::Matrix<double, 1, 6>(*rhs.L_Z_dot_)),
  L_img_dot_(new Eigen::Matrix<double, 2, 6>(*rhs.L_img_dot_)), speed_(new Eigen::Vector2d(*rhs.speed_)),
  normalAcc_(new Eigen::Vector2d(*rhs.normalAcc_)), jacMat_(rhs.jacMat_),
  iDistMin_(new Eigen::Vector2d(*rhs.iDistMin_)), iDistMax_(new Eigen::Vector2d(*rhs.iDistMax_)),
  sDistMin_(new Eigen::Vector2d(*rhs.sDistMin_)), sDistMax_(new Eigen::Vector2d(*rhs.sDistMax_)),
  damping_(rhs.damping_), dampingOffset_(rhs.dampingOffset_), ineqInversion_(rhs.ineqInversion_),
  constrDirection_(rhs.constrDirection_), AInEq_(rhs.AInEq_), bInEq_(rhs.bInEq_)
{
}

ImageConstr & ImageConstr::operator=(const ImageConstr & rhs)
{
  if(&rhs != this)
  {
    dataVec_ = rhs.dataVec_;
    dataVecRob_ = rhs.dataVecRob_;
    robotIndex_ = rhs.robotIndex_;
    bodyIndex_ = rhs.bodyIndex_;
    alphaDBegin_ = rhs.alphaDBegin_;
    nrVars_ = rhs.nrVars_;
    step_ = rhs.step_;
    accelFactor_ = rhs.accelFactor_;
    nrActivated_ = rhs.nrActivated_;
    jac_ = rhs.jac_;
    X_b_gaze_ = rhs.X_b_gaze_;
    *L_img_ = *rhs.L_img_;
    *surfaceVelocity_ = *rhs.surfaceVelocity_;
    *L_Z_dot_ = *rhs.L_Z_dot_;
    *L_img_dot_ = *rhs.L_img_dot_;
    *speed_ = *rhs.speed_;
    *normalAcc_ = *rhs.normalAcc_;
    jacMat_ = rhs.jacMat_;
    *iDistMin_ = *rhs.iDistMin_;
    *iDistMax_ = *rhs.iDistMax_;
    *sDistMin_ = *rhs.sDistMin_;
    *sDistMax_ = *rhs.sDistMax_;
    damping_ = rhs.damping_;
    dampingOffset_ = rhs.dampingOffset_;
    ineqInversion_ = rhs.ineqInversion_;
    constrDirection_ = rhs.constrDirection_;
    AInEq_ = rhs.AInEq_;
    bInEq_ = rhs.bInEq_;
  }
  return *this;
}

int ImageConstr::addPoint(const Eigen::Vector2d & point2d, const double depthEstimate)
{
  dataVec_.emplace_back(point2d, depthEstimate);
  return int(dataVec_.size()) - 1;
}

int ImageConstr::addPoint(const Eigen::Vector3d & point3d)
{
  Eigen::Vector2d point2d(point3d[0] / point3d[2], point3d[1] / point3d[2]);
  int id = addPoint(point2d, point3d[2]);
  return id;
}

void ImageConstr::addPoint(const std::vector<rbd::MultiBody> & mbs,
                           const std::string & bName,
                           const sva::PTransformd & X_b_p)
{
  dataVecRob_.emplace_back(bName, X_b_p, rbd::Jacobian(mbs[robotIndex_], bName));
}

void ImageConstr::reset()
{
  dataVec_.clear();
  dataVecRob_.clear();
}

void ImageConstr::updatePoint(const int pointId, const Eigen::Vector2d & point2d)
{
  dataVec_[pointId].point2d = point2d;
}

void ImageConstr::updatePoint(const int pointId, const Eigen::Vector2d & point2d, const double depthEstimate)
{
  dataVec_[pointId] = PointData(point2d, depthEstimate);
}

void ImageConstr::updatePoint(const int pointId, const Eigen::Vector3d & point3d)
{
  Eigen::Vector2d point2d_(point3d[0] / point3d[2], point3d[1] / point3d[2]);
  dataVec_[pointId] = PointData(point2d_, point3d[2]);
}

void ImageConstr::setLimits(const Eigen::Vector2d & min,
                            const Eigen::Vector2d & max,
                            const double iPercent,
                            const double sPercent,
                            const double damping,
                            const double dampingOffsetPercent)
{
  // precompute avoidance boundaries
  Eigen::Vector2d dist = max - min;
  *iDistMin_ = min + constrDirection_ * iPercent * dist;
  *iDistMax_ = max - constrDirection_ * iPercent * dist;
  *sDistMin_ = min + constrDirection_ * sPercent * dist;
  *sDistMax_ = max - constrDirection_ * sPercent * dist;

  damping_ = damping;
  dampingOffset_ = constrDirection_ * dampingOffsetPercent * damping;
}

void ImageConstr::computeComponents(const rbd::MultiBody & mb,
                                    const rbd::MultiBodyConfig & mbc,
                                    const SolverData & data,
                                    const Eigen::Vector2d & point2d,
                                    const double depth,
                                    rbd::Jacobian & jac,
                                    const int bodyIndex,
                                    const sva::PTransformd & X_b_p,
                                    Eigen::MatrixXd & fullJacobian,
                                    Eigen::Vector2d & bCommonTerm)
{
  // compute speed term
  rbd::imagePointJacobian(point2d, depth, *L_img_);
  *surfaceVelocity_ = (jac.velocity(mb, mbc, X_b_p)).vector();
  *speed_ = (*L_img_) * (*surfaceVelocity_);

  // compute norm accel term
  rbd::depthDotJacobian(*speed_, depth, *L_Z_dot_);
  rbd::imagePointJacobianDot(point2d, *speed_, depth, (*L_Z_dot_) * (*surfaceVelocity_), *L_img_dot_);
  *normalAcc_ = (*L_img_)
                    * (jac.normalAcceleration(mb, mbc, data.normalAccB(robotIndex_), X_b_p,
                                              sva::MotionVecd(Eigen::Vector6d::Zero())))
                          .vector()
                + (*L_img_dot_) * (*surfaceVelocity_);

  // compute the shortened jacobian
  const auto & shortJacMat =
      accelFactor_ * (*L_img_) * jac.jacobian(mb, mbc, X_b_p * mbc.bodyPosW[bodyIndex]).block(0, 0, 6, jac.dof());

  // fill objects to return for the QP
  jac.fullJacobian(mb, shortJacMat, fullJacobian);
  bCommonTerm = -step_ * (*speed_) - accelFactor_ * (*normalAcc_);
}

void ImageConstr::updateNrVars(const std::vector<rbd::MultiBody> & /* mbs */, const SolverData & data)
{
  alphaDBegin_ = data.alphaDBegin(robotIndex_);
  nrVars_ = data.nrVars();
  int nrRows = int(2 * (dataVec_.size() + dataVecRob_.size()));
  AInEq_.setZero(nrRows, nrVars_);
  bInEq_.setZero(nrRows);
}

void ImageConstr::update(const std::vector<rbd::MultiBody> & mbs,
                         const std::vector<rbd::MultiBodyConfig> & mbcs,
                         const SolverData & data)
{
  nrActivated_ = 0;

  const rbd::MultiBodyConfig & mbc = mbcs[robotIndex_];
  const rbd::MultiBody & mb = mbs[robotIndex_];

  // For each independent point
  for(const PointData & ptdata : dataVec_)
  {
    Eigen::Vector2d point2d_ = ptdata.point2d;

    Eigen::Vector2d bCommonTerm;
    computeComponents(mb, mbc, data, ptdata.point2d, ptdata.depthEstimate, jac_, bodyIndex_, X_b_gaze_, jacMat_,
                      bCommonTerm);

    // For x and y
    for(std::size_t i = 0; i < 2; ++i)
    {
      bool isConstrActive = false;
      std::size_t iOther = (i == 0) ? 1 : 0;

      // check occlusion constraint if it is within the 2D image bounds
      if((constrDirection_ == 1.)
         || ((point2d_[iOther] > (*iDistMin_)[iOther]) && (point2d_[iOther] < (*iDistMax_)[iOther])))
      {
        if((constrDirection_ * point2d_[i] < constrDirection_ * (*iDistMin_)[i]) // check min
           && ((constrDirection_ == 1.) || (point2d_[i] < 0.))) // handle occlusion constraint ambiquity
        {
          if(constrDirection_ * point2d_[i] > constrDirection_ * (*sDistMin_)[i])
          {
            isConstrActive = true;
            ineqInversion_ = -1. * constrDirection_;
            bInEq_(nrActivated_) =
                constrDirection_
                    * (damping_ * ((point2d_[i] - (*sDistMin_)[i]) / ((*iDistMin_)[i] - (*sDistMin_)[i]))
                       - dampingOffset_)
                + ineqInversion_ * bCommonTerm[i];
          }
          else
          {
            // give maxmimum avoidance when in the safety limit
            bInEq_(nrActivated_) = -constrDirection_ * dampingOffset_ + ineqInversion_ * bCommonTerm[i];
          }
        }
        else if((constrDirection_ * point2d_[i] > constrDirection_ * (*iDistMax_)[i]) // check max
                && ((constrDirection_ == 1.) || (point2d_[i] > 0.))) // handle occlusion constraint ambiquity
        {
          if(constrDirection_ * point2d_[i] < constrDirection_ * (*sDistMax_)[i])
          {
            isConstrActive = true;
            ineqInversion_ = 1. * constrDirection_;
            bInEq_(nrActivated_) =
                constrDirection_
                    * (damping_ * ((point2d_[i] - (*sDistMax_)[i]) / ((*iDistMax_)[i] - (*sDistMax_)[i]))
                       - dampingOffset_)
                + ineqInversion_ * bCommonTerm[i];
          }
          else
          {
            // give maxmimum avoidance when in the safety limit
            bInEq_(nrActivated_) = -constrDirection_ * dampingOffset_ + ineqInversion_ * bCommonTerm[i];
          }
        }
      }

      // fill the needed QP constraint data
      if(isConstrActive)
      {
        // update the QP inequality constraint variables
        AInEq_.block(nrActivated_, alphaDBegin_, 1, mb.nrDof()) = ineqInversion_ * jacMat_.block(i, 0, 1, mb.nrDof());
        ++nrActivated_;
      }
    }
  }
}

std::string ImageConstr::nameInEq() const
{
  return "ImageConstr";
}

std::string ImageConstr::descInEq(const std::vector<rbd::MultiBody> & /* mbs */, int line)
{
  int curLine = 0;
  for(std::size_t i = 0; i < dataVec_.size(); ++i)
  {
    // For x and y
    for(std::size_t j = 0; j < 2; ++j)
    {
      if(curLine == line)
      {
        std::stringstream ss;
        ss << "pointId: " << i << std::endl;
        if(j == 0)
        {
          ss << "x" << std::endl;
        }
        else
        {
          ss << "y" << std::endl;
        }
        ss << "normalized 2d location: " << std::endl << dataVec_[i].point2d << std::endl;
        return ss.str();
      }
      ++curLine;
    }
  }
  return "";
}

int ImageConstr::nrInEq() const
{
  return nrActivated_;
}

int ImageConstr::maxInEq() const
{
  return int(2 * (dataVec_.size() + dataVecRob_.size()));
}

const Eigen::MatrixXd & ImageConstr::AInEq() const
{
  return AInEq_;
}

const Eigen::VectorXd & ImageConstr::bInEq() const
{
  return bInEq_;
}

} // namespace qp

} // namespace tasks<|MERGE_RESOLUTION|>--- conflicted
+++ resolved
@@ -324,49 +324,6 @@
   dataVec_.emplace_back(std::move(bodies), collId, body1, body2, di, ds, damping, dampingOff);
 }
 
-<<<<<<< HEAD
-CollisionConstr::CollisionConstr(const std::vector<rbd::MultiBody>& mbs, double step):
-	dataVec_(),
-	step_(step),
-	nrActivated_(0),
-	totalAlphaD_(-1),
-	AInEq_(),
-	bInEq_(),
-	fullJac_(),
-	distJac_()
-{
-	int maxDof = std::max_element(mbs.begin(), mbs.end(), compareDof)->nrDof();
-	fullJac_.resize(1, maxDof);
-	distJac_.resize(1, maxDof);
-}
-
-
-void CollisionConstr::addCollision(const std::vector<rbd::MultiBody>& mbs, int collId,
-	int r1Index, const std::string& r1BodyName,
-	sch::S_Object* body1, const sva::PTransformd& X_op1_o1,
-	int r2Index, const std::string& r2BodyName,
-	sch::S_Object* body2, const sva::PTransformd& X_op2_o2,
-	double di, double ds, double damping, double dampingOff)
-{
-	const rbd::MultiBody & mb1 = mbs[r1Index];
-	const rbd::MultiBody & mb2 = mbs[r2Index];
-	std::vector<BodyCollData> bodies;
-	if(mb1.nrDof() > 0)
-	{
-		bodies.emplace_back(mb1, r1Index, r1BodyName, body1, X_op1_o1);
-	}
-	if(mb2.nrDof() > 0)
-	{
-		bodies.emplace_back(mb2, r2Index, r2BodyName, body2, X_op2_o2);
-	}
-
-	dataVec_.emplace_back(std::move(bodies), collId, body1, body2,
-		di, ds, damping, dampingOff);
-}
-
-
-=======
->>>>>>> e9de5951
 bool CollisionConstr::rmCollision(int collId)
 {
   auto it =
@@ -393,120 +350,6 @@
 
 void CollisionConstr::updateNrCollisions()
 {
-<<<<<<< HEAD
-	AInEq_.setZero(dataVec_.size(), nrVars_);
-	bInEq_.setZero(dataVec_.size());
-}
-
-
-void CollisionConstr::updateNrVars(const std::vector<rbd::MultiBody>& /* mb */,
-	const SolverData& data)
-{
-	totalAlphaD_ = data.totalAlphaD();
-	nrVars_ = data.nrVars();
-	updateNrCollisions();
-}
-
-
-void CollisionConstr::update(const std::vector<rbd::MultiBody>& mbs,
-	const std::vector<rbd::MultiBodyConfig>& mbcs,
-	const SolverData& data)
-{
-	using namespace Eigen;
-        
-	Vector3d nearestPoint[2];
-
-	nrActivated_ = 0;
-	for(CollData& d: dataVec_)
-	{
-		// update moving hull position
-		for(BodyCollData& bcd: d.bodies)
-		{
-			const rbd::MultiBodyConfig& mbc = mbcs[bcd.rIndex];
-			bcd.hull->setTransformation(tosch(bcd.X_op_o*mbc.bodyPosW[bcd.bIndex]));
-		}
-
-		sch::Point3 pb1Tmp, pb2Tmp;
-		double dist = d.pair->getClosestPoints(pb1Tmp, pb2Tmp);
-		dist = dist >= 0 ? std::sqrt(dist) : -std::sqrt(-dist);
-
-		nearestPoint[0] << pb1Tmp[0], pb1Tmp[1], pb1Tmp[2];
-		nearestPoint[1] << pb2Tmp[0], pb2Tmp[1], pb2Tmp[2];
-
-		Eigen::Vector3d normVecDist = (nearestPoint[0] - nearestPoint[1])/dist;
-
-		// compute nearestPoint in body coordinate
-		for(std::size_t i = 0; i < d.bodies.size(); ++i)
-		{
-			BodyCollData& bcd = d.bodies[i];
-			const rbd::MultiBodyConfig& mbc = mbcs[bcd.rIndex];
-			nearestPoint[i] = (sva::PTransformd(nearestPoint[i])*
-				mbc.bodyPosW[bcd.bIndex].inv()).translation();
-
-			// change the jacobian end point
-			bcd.jac.point(nearestPoint[i]);
-		}
-
-		if(dist < d.di)
-		{
-			// automatic damping computation if needed
-			if(d.dampingType == CollData::DampingType::Free)
-			{
-				d.dampingType = CollData::DampingType::Soft;
-				d.damping = computeDamping(mbs, mbcs, d, normVecDist, dist);
-			}
-
-			double dampers = d.damping*((dist - d.ds)/(d.di - d.ds));
-
-			Vector3d nf = normVecDist;
-			Vector3d onf = d.normVecDist;
-			Vector3d dnf = (nf - onf)/step_;
-
-			double sign = 1.;
-			bInEq_(nrActivated_) = dampers;
-			AInEq_.block(nrActivated_, 0, 1, totalAlphaD_).setZero();
-			for(std::size_t i = 0; i < d.bodies.size(); ++i)
-			{
-				BodyCollData& bcd = d.bodies[i];
-				const rbd::MultiBody& mb = mbs[bcd.rIndex];
-				const rbd::MultiBodyConfig& mbc = mbcs[bcd.rIndex];
-
-				// Compute body1
-				const MatrixXd& jac = bcd.jac.jacobian(mb, mbc);
-				Eigen::Vector3d pSpeed = bcd.jac.velocity(mb, mbc).linear();
-				Eigen::Vector3d pNormalAcc = bcd.jac.normalAcceleration(
-					mb, mbc, data.normalAccB(bcd.rIndex)).linear();
-
-				distJac_.block(0, 0, 1, bcd.jac.dof()).noalias() =
-					(nf*step_*sign).transpose()*jac.block(3, 0, 3, bcd.jac.dof());
-
-				bcd.jac.fullJacobian(mb, distJac_.block(0, 0, 1, bcd.jac.dof()), fullJac_);
-
-				double jqdn = pSpeed.dot(nf);
-				double jqdnd = pSpeed.dot(dnf*step_);
-				double jdqdn = pNormalAcc.dot(nf*step_);
-
-				AInEq_.block(nrActivated_, data.alphaDBegin(bcd.rIndex),
-					1, mb.nrDof()).noalias() -= fullJac_.block(0, 0, 1, mb.nrDof());
-				bInEq_(nrActivated_) += sign*(jqdn + jqdnd + jdqdn);
-				// little hack
-				// the max iteration number is two, so at the second iteration
-				// sign will be -1
-				sign = -1.;
-			}
-			++nrActivated_;
-		}
-		else
-		{
-			if(d.dampingType == CollData::DampingType::Soft)
-			{
-				d.dampingType = CollData::DampingType::Free;
-			}
-		}
-
-		d.normVecDist = normVecDist;
-	}
-=======
   AInEq_.setZero(dataVec_.size(), nrVars_);
   bInEq_.setZero(dataVec_.size());
 }
@@ -614,7 +457,6 @@
 
     d.normVecDist = normVecDist;
   }
->>>>>>> e9de5951
 }
 
 std::string CollisionConstr::nameInEq() const
