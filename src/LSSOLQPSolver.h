/*
 * Copyright 2012-2019 CNRS-UM LIRMM, CNRS-AIST JRL
 */

#pragma once

// includes
// eigen-lssol
#include <eigen-lssol/LSSOL_QP.h>

// Tasks
#include "Tasks/GenQPSolver.h"

namespace tasks
{

namespace qp
{

/**
 * GenQPSolver interface implementation with the LSSOL QP solver.
 */
class TASKS_DLLAPI LSSOLQPSolver : public GenQPSolver
{
public:
  LSSOLQPSolver();

  virtual void updateSize(int nrVars, int nrEq, int nrInEq, int nrGenInEq) override;
  virtual void updateMatrix(const std::vector<Task *> & tasks,
                            const std::vector<Equality *> & eqConstr,
                            const std::vector<Inequality *> & inEqConstr,
                            const std::vector<GenInequality *> & genInEqConstr,
                            const std::vector<Bound *> & boundConstr) override;
  virtual bool solve() override;
  virtual const Eigen::VectorXd & result() const override;
  virtual std::ostream & errorMsg(const std::vector<rbd::MultiBody> & mbs,
                                  const std::vector<Task *> & tasks,
                                  const std::vector<Equality *> & eqConstr,
                                  const std::vector<Inequality *> & inEqConstr,
                                  const std::vector<GenInequality *> & genInEqConstr,
                                  const std::vector<Bound *> & boundConstr,
                                  std::ostream & out) const override;
  std::string name() const override;

<<<<<<< HEAD
public:  // Changed by Rafa as a test
//private:
	Eigen::LSSOL_QP lssol_;
=======
private:
  Eigen::LSSOL_QP lssol_;
>>>>>>> e9de5951

  Eigen::MatrixXd A_;
  Eigen::VectorXd AL_, AU_;

  Eigen::MatrixXd AFull_;

  Eigen::VectorXd XL_;
  Eigen::VectorXd XU_;

  Eigen::VectorXd XLFull_;
  Eigen::VectorXd XUFull_;

  Eigen::MatrixXd Q_;
  Eigen::VectorXd C_;

  Eigen::MatrixXd QFull_;
  Eigen::VectorXd CFull_;

  Eigen::VectorXd XFull_;

  int nrALines_;
};

} // namespace qp

} // namespace tasks<|MERGE_RESOLUTION|>--- conflicted
+++ resolved
@@ -42,14 +42,9 @@
                                   std::ostream & out) const override;
   std::string name() const override;
 
-<<<<<<< HEAD
 public:  // Changed by Rafa as a test
 //private:
-	Eigen::LSSOL_QP lssol_;
-=======
-private:
   Eigen::LSSOL_QP lssol_;
->>>>>>> e9de5951
 
   Eigen::MatrixXd A_;
   Eigen::VectorXd AL_, AU_;
