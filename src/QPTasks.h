--- conflicted
+++ resolved
@@ -1133,13 +1133,8 @@
 class RelativeDistTask : public HighLevelTask
 {
 public:
-<<<<<<< HEAD
-	RelativeDistTask(const std::vector<rbd::MultiBody>& mbs, const double timestep,
-		tasks::RelativeDistTask::rbPairInfo& rbpi1, tasks::RelativeDistTask::rbPairInfo& rbpi2,
-=======
 	RelativeDistTask(const std::vector<rbd::MultiBody>& mbs, const int rIndex, const double timestep,
 		tasks::RelativeDistTask::rbInfo& rbi1, tasks::RelativeDistTask::rbInfo& rbi2,
->>>>>>> 54a6149b
 		const Eigen::Vector3d& u1=Eigen::Vector3d::Zero(),
 		const Eigen::Vector3d& u2=Eigen::Vector3d::Zero());
 
@@ -1148,13 +1143,6 @@
 		return rdt_;
 	}
 
-<<<<<<< HEAD
-	void bodyPoint(const std::vector<rbd::MultiBody>& mbs,
-		const int rIndex, const int bId, const Eigen::Vector3d& point)
-	{
-		int bIndex = mbs[rIndex].bodyIndexById(bId);
-		rdt_.bodyPoint(rIndex, bIndex, point);
-=======
 	void robotPoint(const rbd::MultiBody& mb, const int bId, const Eigen::Vector3d& point)
 	{
 		int bIndex = mb.bodyIndexById(bId);
@@ -1169,7 +1157,6 @@
 	{
 		int bIndex = mb.bodyIndexById(bId);
 		rdt_.vector(bIndex, u);
->>>>>>> 54a6149b
 	}
 
 	virtual int dim();
