// This file is part of Tasks.
//
// Tasks is free software: you can redistribute it and/or modify
// it under the terms of the GNU Lesser General Public License as published by
// the Free Software Foundation, either version 3 of the License, or
// (at your option) any later version.
//
// Tasks is distributed in the hope that it will be useful,
// but WITHOUT ANY WARRANTY; without even the implied warranty of
// MERCHANTABILITY or FITNESS FOR A PARTICULAR PURPOSE.  See the
// GNU Lesser General Public License for more details.
//
// You should have received a copy of the GNU Lesser General Public License
// along with Tasks.  If not, see <http://www.gnu.org/licenses/>.

#pragma once

// includes
// Eigen
#include <Eigen/Core>

// Tasks
#include "Tasks.h"
#include "QPSolver.h"
#include "QPMotionConstr.h"

// forward declaration
// RBDyn
namespace rbd
{
class MultiBody;
struct MultiBodyConfig;
}

namespace tasks
{

namespace qp
{


class TASKS_DLLAPI SetPointTaskCommon : public Task
{
public:
	SetPointTaskCommon(const std::vector<rbd::MultiBody>& mbs, int robotIndex,
		HighLevelTask* hlTask, double weight);
	SetPointTaskCommon(const std::vector<rbd::MultiBody>& mbs, int robotIndex,
		HighLevelTask* hlTask, const Eigen::VectorXd& dimWeight,
		double weight);

	virtual std::pair<int, int> begin() const
	{
		return std::make_pair(alphaDBegin_, alphaDBegin_);
	}

	void dimWeight(const Eigen::VectorXd& dim);

	const Eigen::VectorXd& dimWeight() const
	{
		return dimWeight_;
	}

	virtual void updateNrVars(const std::vector<rbd::MultiBody>& mbs,
		const SolverData& data);

	virtual const Eigen::MatrixXd& Q() const;
	virtual const Eigen::VectorXd& C() const;

protected:
	void computeQC(Eigen::VectorXd& error);

protected:
	HighLevelTask* hlTask_;
	Eigen::VectorXd error_;

private:
	Eigen::VectorXd dimWeight_;
	int robotIndex_, alphaDBegin_;

	Eigen::MatrixXd Q_;
	Eigen::VectorXd C_;
	// cache
	Eigen::MatrixXd preQ_;
	Eigen::VectorXd preC_;
};


class TASKS_DLLAPI SetPointTask : public SetPointTaskCommon
{
public:
	SetPointTask(const std::vector<rbd::MultiBody>& mbs, int robotIndex,
		HighLevelTask* hlTask, double stiffness, double weight);

	SetPointTask(const std::vector<rbd::MultiBody>& mbs, int robotIndex,
		HighLevelTask* hlTask, double stiffness, const Eigen::VectorXd& dimWeight,
		double weight);

	double stiffness() const
	{
		return stiffness_;
	}

	void stiffness(double stiffness);

	virtual void update(const std::vector<rbd::MultiBody>& mbs,
		const std::vector<rbd::MultiBodyConfig>& mbcs,
		const SolverData& data);

private:
	double stiffness_, stiffnessSqrt_;
};


class TASKS_DLLAPI TrackingTask : public SetPointTaskCommon
{
public:
	TrackingTask(const std::vector<rbd::MultiBody>& mbs, int robotIndex,
		HighLevelTask* hlTask, double gainPos, double gainVel, double weight);

	TrackingTask(const std::vector<rbd::MultiBody>& mbs, int robotIndex,
		HighLevelTask* hlTask, double gainPos, double gainVel,
		const Eigen::VectorXd& dimWeight, double weight);

	void setGains(double gainPos, double gainVel);

	void errorPos(const Eigen::VectorXd& errorPos);
	void errorVel(const Eigen::VectorXd& errorVel);
	void refAccel(const Eigen::VectorXd& refAccel);

	virtual void update(const std::vector<rbd::MultiBody>& mbs,
		const std::vector<rbd::MultiBodyConfig>& mbcs,
		const SolverData& data);

private:
	double gainPos_, gainVel_;
	Eigen::VectorXd errorPos_, errorVel_, refAccel_;
};


class TASKS_DLLAPI TrajectoryTask : public SetPointTaskCommon
{
public:
	TrajectoryTask(const std::vector<rbd::MultiBody>& mbs, int robotIndex,
		HighLevelTask* hlTask, double gainPos, double gainVel, double weight);

	TrajectoryTask(const std::vector<rbd::MultiBody>& mbs, int robotIndex,
		HighLevelTask* hlTask, double gainPos, double gainVel,
		const Eigen::VectorXd& dimWeight, double weight);

	void setGains(double gainPos, double gainVel);

	void refVel(const Eigen::VectorXd& refVel);
	void refAccel(const Eigen::VectorXd& refAccel);

	virtual void update(const std::vector<rbd::MultiBody>& mbs,
		const std::vector<rbd::MultiBodyConfig>& mbcs,
		const SolverData& data);

private:
	double gainPos_, gainVel_;
	Eigen::VectorXd refVel_, refAccel_;
};


/// @deprecated Must be replace by TrackingTask
class TASKS_DLLAPI PIDTask : public SetPointTaskCommon
{
public:
	PIDTask(const std::vector<rbd::MultiBody>& mbs, int robotIndex,
		HighLevelTask* hlTask, double P, double I, double D, double weight);

	PIDTask(const std::vector<rbd::MultiBody>& mbs, int robotIndex,
		HighLevelTask* hlTask, double P, double I, double D,
		const Eigen::VectorXd& dimWeight, double weight);

	double P() const;
	void P(double p);
	double I() const;
	void I(double i);
	double D() const;
	void D(double d);

	void error(const Eigen::VectorXd& err);
	void errorD(const Eigen::VectorXd& errD);
	void errorI(const Eigen::VectorXd& errI);

	virtual void update(const std::vector<rbd::MultiBody>& mbs,
		const std::vector<rbd::MultiBodyConfig>& mbcs,
		const SolverData& data);

private:
	double P_, I_, D_;
	Eigen::VectorXd error_, errorD_, errorI_;
};


class TASKS_DLLAPI TargetObjectiveTask : public Task
{
public:
	TargetObjectiveTask(const std::vector<rbd::MultiBody>& mbs, int robotIndex,
		HighLevelTask* hlTask,
		double timeStep, double duration, const Eigen::VectorXd& objDot,
		double weight);

	TargetObjectiveTask(const std::vector<rbd::MultiBody>& mbs, int robotIndex,
		HighLevelTask* hlTask,
		double timeStep, double duration, const Eigen::VectorXd& objDot,
		const Eigen::VectorXd& dimWeight, double weight);

	double duration() const;
	void duration(double d);

	int iter() const
	{
		return iter_;
	}
	void iter(int i)
	{
		iter_ = i;
	}

	int nrIter() const
	{
		return nrIter_;
	}
	void nrIter(int i)
	{
		nrIter_ = i;
	}

	const Eigen::VectorXd& objDot() const
	{
		return objDot_;
	}
	void objDot(const Eigen::VectorXd& o)
	{
		objDot_ = o;
	}

	const Eigen::VectorXd& dimWeight() const
	{
		return dimWeight_;
	}
	void dimWeight(const Eigen::VectorXd& o)
	{
		dimWeight_ = o;
	}

	const Eigen::VectorXd& phi() const
	{
		return phi_;
	}
	const Eigen::VectorXd& psi() const
	{
		return psi_;
	}


	virtual std::pair<int, int> begin() const
	{
		return std::make_pair(alphaDBegin_, alphaDBegin_);
	}

	virtual void updateNrVars(const std::vector<rbd::MultiBody>& mbs,
		const SolverData& data);
	virtual void update(const std::vector<rbd::MultiBody>& mbs,
		const std::vector<rbd::MultiBodyConfig>& mbcs,
		const SolverData& data);

	virtual const Eigen::MatrixXd& Q() const;
	virtual const Eigen::VectorXd& C() const;

private:
	HighLevelTask* hlTask_;

	int iter_, nrIter_;
	double dt_;
	Eigen::VectorXd objDot_;
	Eigen::VectorXd dimWeight_;
	int robotIndex_, alphaDBegin_;

	Eigen::VectorXd phi_, psi_;

	Eigen::MatrixXd Q_;
	Eigen::VectorXd C_;
	// cache
	Eigen::MatrixXd preQ_;
	Eigen::VectorXd CVecSum_, preC_;
};



class TASKS_DLLAPI JointsSelector : public HighLevelTask
{
public:
	static JointsSelector ActiveJoints(const std::vector<rbd::MultiBody>& mbs,
		int robotIndex, HighLevelTask* hl, const std::vector<int>& activeJointsId);
	static JointsSelector UnactiveJoints(const std::vector<rbd::MultiBody>& mbs,
		int robotIndex, HighLevelTask* hl, const std::vector<int>& unactiveJointsId);

public:
	struct SelectedData
	{
		int posInDof, dof;
	};

public:
	JointsSelector(const std::vector<rbd::MultiBody>& mbs, int robotIndex,
		HighLevelTask* hl, const std::vector<int>& selectedJointsId);

	const std::vector<SelectedData> selectedJoints() const
	{
		return selectedJoints_;
	}

	virtual int dim();
	virtual void update(const std::vector<rbd::MultiBody>& mbs,
		const std::vector<rbd::MultiBodyConfig>& mbcs,
		const SolverData& data);

	virtual const Eigen::MatrixXd& jac();
	virtual const Eigen::VectorXd& eval();
	virtual const Eigen::VectorXd& speed();
	virtual const Eigen::VectorXd& normalAcc();

private:
	Eigen::MatrixXd jac_;
	std::vector<SelectedData> selectedJoints_;
	HighLevelTask* hl_;
};



struct JointStiffness
{
	JointStiffness():
		jointId(),
		stiffness()
	{}
	JointStiffness(int jId, double stif):
		jointId(jId),
		stiffness(stif)
	{}

	int jointId;
	double stiffness;
};

struct JointGains
{
	JointGains():
		jointId(),
		stiffness(),
		damping()
	{}
	JointGains(int jId, double stif) :
		jointId(jId),
		stiffness(stif)
	{
		damping = 2.*std::sqrt(stif);
	}

	JointGains(int jId, double stif, double damp):
		jointId(jId),
		stiffness(stif),
		damping(damp)
	{}

	int jointId;
	double stiffness, damping;
};

class TASKS_DLLAPI TorqueTask : public Task
{
public:
        TorqueTask(const std::vector<rbd::MultiBody>& mbs, int robotIndex,
                   const TorqueBound& tb, double weight);

        TorqueTask(const std::vector<rbd::MultiBody>& mbs, int robotIndex,
                   const TorqueBound& tb, const Eigen::VectorXd& jointSelect,
                   double weight);

        TorqueTask(const std::vector<rbd::MultiBody>& mbs, int robotIndex,
                   const TorqueBound& tb, int efId,
                   double weight);

	virtual void updateNrVars(const std::vector<rbd::MultiBody>& mbs,
		const SolverData& data);
	virtual void update(const std::vector<rbd::MultiBody>& mbs,
		const std::vector<rbd::MultiBodyConfig>& mbcs,
		const SolverData& data);

	virtual std::pair<int, int> begin() const
	{
		return std::make_pair(0, 0);
	}

	virtual const Eigen::MatrixXd& Q() const
        {
          return Q_;
        }

	virtual const Eigen::VectorXd& C() const
        {
          return C_;
        }

        virtual const Eigen::VectorXd& jointSelect() const
        {
          return jointSelector_;
        }

private:
        int robotIndex_;
        int alphaDBegin_, lambdaBegin_;
        MotionConstr motionConstr;
        Eigen::VectorXd jointSelector_;
        Eigen::MatrixXd Q_;
        Eigen::VectorXd C_;
};

class TASKS_DLLAPI PostureTask : public Task
{
public:
	PostureTask(const std::vector<rbd::MultiBody>& mbs, int robotIndex,
		std::vector<std::vector<double> > q, double stiffness, double weight);

	tasks::PostureTask& task()
	{
		return pt_;
	}

	void posture(std::vector<std::vector<double> > q)
	{
		pt_.posture(q);
	}

	const std::vector<std::vector<double> > posture() const
	{
		return pt_.posture();
	}

	double stiffness() const
	{
		return stiffness_;
	}

	double damping() const
	{
		return damping_;
	}

	void stiffness(double stiffness);

	void gains(double stiffness);
	void gains(double stiffness, double damping);

	void jointsStiffness(const std::vector<rbd::MultiBody>& mbs,
		const std::vector<JointStiffness>& jsv);

	void jointsGains(const std::vector<rbd::MultiBody>& mbs,
		const std::vector<JointGains>& jgv);

	virtual std::pair<int, int> begin() const
	{
		return std::make_pair(alphaDBegin_, alphaDBegin_);
	}

	virtual void updateNrVars(const std::vector<rbd::MultiBody>& mbs,
		const SolverData& data);
	virtual void update(const std::vector<rbd::MultiBody>& mbs,
		const std::vector<rbd::MultiBodyConfig>& mbcs,
		const SolverData& data);

	virtual const Eigen::MatrixXd& Q() const;
	virtual const Eigen::VectorXd& C() const;

	const Eigen::VectorXd& eval() const;

private:
	struct JointData
	{
		double stiffness, damping;
		int start, size;
	};

private:
	tasks::PostureTask pt_;

	double stiffness_;
	double damping_;
	int robotIndex_, alphaDBegin_;

	std::vector<JointData> jointDatas_;

	Eigen::MatrixXd Q_;
	Eigen::VectorXd C_;
	Eigen::VectorXd alphaVec_;
};



class TASKS_DLLAPI PositionTask : public HighLevelTask
{
public:
	PositionTask(const std::vector<rbd::MultiBody>& mbs, int robotIndex,
		int bodyId, const Eigen::Vector3d& pos,
		const Eigen::Vector3d& bodyPoint=Eigen::Vector3d::Zero());

	tasks::PositionTask& task()
	{
		return pt_;
	}

	void position(const Eigen::Vector3d& pos)
	{
		pt_.position(pos);
	}

	const Eigen::Vector3d& position() const
	{
		return pt_.position();
	}

	void bodyPoint(const Eigen::Vector3d& point)
	{
		pt_.bodyPoint(point);
	}

	const Eigen::Vector3d& bodyPoint() const
	{
		return pt_.bodyPoint();
	}

	virtual int dim();
	virtual void update(const std::vector<rbd::MultiBody>& mb,
		const std::vector<rbd::MultiBodyConfig>& mbc,
		const SolverData& data);

	virtual const Eigen::MatrixXd& jac();
	virtual const Eigen::VectorXd& eval();
	virtual const Eigen::VectorXd& speed();
	virtual const Eigen::VectorXd& normalAcc();

private:
	tasks::PositionTask pt_;
	int robotIndex_;
};



class TASKS_DLLAPI OrientationTask : public HighLevelTask
{
public:
	OrientationTask(const std::vector<rbd::MultiBody>& mbs, int robodIndex,
		int bodyId, const Eigen::Quaterniond& ori);
	OrientationTask(const std::vector<rbd::MultiBody>& mbs, int robodIndex,
		int bodyId, const Eigen::Matrix3d& ori);

	tasks::OrientationTask& task()
	{
		return ot_;
	}

	void orientation(const Eigen::Quaterniond& ori)
	{
		ot_.orientation(ori);
	}

	void orientation(const Eigen::Matrix3d& ori)
	{
		ot_.orientation(ori);
	}

	const Eigen::Matrix3d& orientation() const
	{
		return ot_.orientation();
	}

	virtual int dim();
	virtual void update(const std::vector<rbd::MultiBody>& mbs,
		const std::vector<rbd::MultiBodyConfig>& mbcs,
		const SolverData& data);

	virtual const Eigen::MatrixXd& jac();
	virtual const Eigen::VectorXd& eval();
	virtual const Eigen::VectorXd& speed();
	virtual const Eigen::VectorXd& normalAcc();

private:
	tasks::OrientationTask ot_;
	int robotIndex_;
};



template <typename transform_task_t>
class TASKS_DLLAPI TransformTaskCommon : public HighLevelTask
{
public:
	TransformTaskCommon(const std::vector<rbd::MultiBody>& mbs, int robotIndex,
		int bodyId, const sva::PTransformd& X_0_t,
		const sva::PTransformd& X_b_p=sva::PTransformd::Identity());

	tasks::TransformTask& task()
	{
		return tt_;
	}

	void target(const sva::PTransformd& X_0_t)
	{
		tt_.target(X_0_t);
	}

	const sva::PTransformd& target() const
	{
		return tt_.target();
	}

	void X_b_p(const sva::PTransformd& X_b_p)
	{
		tt_.X_b_p(X_b_p);
	}

	const sva::PTransformd& X_b_p() const
	{
		return tt_.X_b_p();
	}

	virtual int dim();

	virtual const Eigen::MatrixXd& jac();
	virtual const Eigen::VectorXd& eval();
	virtual const Eigen::VectorXd& speed();
	virtual const Eigen::VectorXd& normalAcc();

protected:
	transform_task_t tt_;
	int robotIndex_;
};



/// TransformTask in surface frame.
class TASKS_DLLAPI SurfaceTransformTask : public TransformTaskCommon<tasks::SurfaceTransformTask>
{
public:
	SurfaceTransformTask(const std::vector<rbd::MultiBody>& mbs, int robotIndex,
		int bodyId, const sva::PTransformd& X_0_t,
		const sva::PTransformd& X_b_p=sva::PTransformd::Identity());

	virtual void update(const std::vector<rbd::MultiBody>& mb,
		const std::vector<rbd::MultiBodyConfig>& mbc,
		const SolverData& data);
};



/// TransformTask in world or user frame.
class TASKS_DLLAPI TransformTask : public TransformTaskCommon<tasks::TransformTask>
{
public:
	TransformTask(const std::vector<rbd::MultiBody>& mbs, int robotIndex,
		int bodyId, const sva::PTransformd& X_0_t,
		const sva::PTransformd& X_b_p=sva::PTransformd::Identity(),
		const Eigen::Matrix3d& E_0_c=Eigen::Matrix3d::Identity());

	void E_0_c(const Eigen::Matrix3d& E_0_c);
	const Eigen::Matrix3d& E_0_c() const;

	virtual void update(const std::vector<rbd::MultiBody>& mb,
		const std::vector<rbd::MultiBodyConfig>& mbc,
		const SolverData& data);
};



class TASKS_DLLAPI SurfaceOrientationTask : public HighLevelTask
{
public:
	SurfaceOrientationTask(const std::vector<rbd::MultiBody>& mbs, int robodIndex,
			int bodyId, const Eigen::Quaterniond& ori, const sva::PTransformd& X_b_s);
	SurfaceOrientationTask(const std::vector<rbd::MultiBody>& mbs, int robodIndex,
			int bodyId, const Eigen::Matrix3d& ori, const sva::PTransformd& X_b_s);

	tasks::SurfaceOrientationTask& task()
	{
			return ot_;
	}

	void orientation(const Eigen::Quaterniond& ori)
	{
			ot_.orientation(ori);
	}

	void orientation(const Eigen::Matrix3d& ori)
	{
			ot_.orientation(ori);
	}

	const Eigen::Matrix3d& orientation() const
	{
			return ot_.orientation();
	}

	virtual int dim();
	virtual void update(const std::vector<rbd::MultiBody>& mbs,
			const std::vector<rbd::MultiBodyConfig>& mbcs,
			const SolverData& data);

	virtual const Eigen::MatrixXd& jac();
	virtual const Eigen::VectorXd& eval();
	virtual const Eigen::VectorXd& speed();
	virtual const Eigen::VectorXd& normalAcc();

private:
	tasks::SurfaceOrientationTask ot_;
	int robotIndex_;
};



class TASKS_DLLAPI GazeTask : public HighLevelTask
{
public:
	GazeTask(const std::vector<rbd::MultiBody>& mbs, int robotIndex,
		int bodyId, const Eigen::Vector2d& point2d, double depthEstimate,
		const sva::PTransformd& X_b_gaze,
		const Eigen::Vector2d& point2d_ref = Eigen::Vector2d::Zero());
	GazeTask(const std::vector<rbd::MultiBody>& mbs, int robotIndex,
		int bodyId, const Eigen::Vector3d& point3d, const sva::PTransformd& X_b_gaze,
		const Eigen::Vector2d& point2d_ref = Eigen::Vector2d::Zero());

	tasks::GazeTask& task()
	{
			return gazet_;
	}

	void error(const Eigen::Vector2d& point2d,
		const Eigen::Vector2d& point2d_ref = Eigen::Vector2d::Zero())
	{
			gazet_.error(point2d, point2d_ref);
	}

	void error(const Eigen::Vector3d& point3d,
		const Eigen::Vector2d& point2d_ref = Eigen::Vector2d::Zero())
	{
			gazet_.error(point3d, point2d_ref);
	}

	virtual int dim();
	virtual void update(const std::vector<rbd::MultiBody>& mbs,
			const std::vector<rbd::MultiBodyConfig>& mbcs, const SolverData& data);

	virtual const Eigen::MatrixXd& jac();
	virtual const Eigen::VectorXd& eval();
	virtual const Eigen::VectorXd& speed();
	virtual const Eigen::VectorXd& normalAcc();

private:
	tasks::GazeTask gazet_;
	int robotIndex_;
};



<<<<<<< HEAD
class TASKS_DLLAPI CoMTask : public HighLevelTask
=======
class PositionBasedVisServoTask : public HighLevelTask
{
public:
	PositionBasedVisServoTask(const std::vector<rbd::MultiBody>& mbs, int robotIndex,
		int bodyId, const sva::PTransformd& X_t_s,
		const sva::PTransformd& X_b_s=sva::PTransformd::Identity());

	tasks::PositionBasedVisServoTask& task()
	{
			return pbvst_;
	}

	void error(const sva::PTransformd& X_t_s)
	{
			pbvst_.error(X_t_s);
	}

	virtual int dim();
	virtual void update(const std::vector<rbd::MultiBody>& mbs,
			const std::vector<rbd::MultiBodyConfig>& mbcs, const SolverData& data);

	virtual const Eigen::MatrixXd& jac();
	virtual const Eigen::VectorXd& eval();
	virtual const Eigen::VectorXd& speed();
	virtual const Eigen::VectorXd& normalAcc();

private:
	tasks::PositionBasedVisServoTask pbvst_;
	int robotIndex_;
};



class CoMTask : public HighLevelTask
>>>>>>> 94ed37a9
{
public:
	CoMTask(const std::vector<rbd::MultiBody>& mbs,
		int robotIndex, const Eigen::Vector3d& com);
	CoMTask(const std::vector<rbd::MultiBody>& mbs, int robotIndex,
		const Eigen::Vector3d& com, std::vector<double> weight);

	tasks::CoMTask& task()
	{
		return ct_;
	}

	void com(const Eigen::Vector3d& com)
	{
		ct_.com(com);
	}

	const Eigen::Vector3d com() const
	{
		return ct_.com();
	}

	void updateInertialParameters(const std::vector<rbd::MultiBody>& mbs);

	virtual int dim();
	virtual void update(const std::vector<rbd::MultiBody>& mbs,
		const std::vector<rbd::MultiBodyConfig>& mbcs,
		const SolverData& data);

	virtual const Eigen::MatrixXd& jac();
	virtual const Eigen::VectorXd& eval();
	virtual const Eigen::VectorXd& speed();
	virtual const Eigen::VectorXd& normalAcc();

private:
	tasks::CoMTask ct_;
	int robotIndex_;
};


class TASKS_DLLAPI MultiCoMTask : public Task
{
public:
	MultiCoMTask(const std::vector<rbd::MultiBody>& mb,
		std::vector<int> robotIndexes, const Eigen::Vector3d& com,
		double stiffness, double weight);
	MultiCoMTask(const std::vector<rbd::MultiBody>& mb,
		std::vector<int> robotIndexes, const Eigen::Vector3d& com,
		double stiffness, const Eigen::Vector3d& dimWeight, double weight);

	tasks::MultiCoMTask& task()
	{
		return mct_;
	}

	void com(const Eigen::Vector3d& com)
	{
		mct_.com(com);
	}

	const Eigen::Vector3d com() const
	{
		return mct_.com();
	}

	void updateInertialParameters(const std::vector<rbd::MultiBody>& mbs);

	double stiffness() const
	{
		return stiffness_;
	}

	void stiffness(double stiffness);

	void dimWeight(const Eigen::Vector3d& dim);

	const Eigen::Vector3d& dimWeight() const
	{
		return dimWeight_;
	}

	virtual std::pair<int, int> begin() const
	{
		return {alphaDBegin_, alphaDBegin_};
	}

	virtual void updateNrVars(const std::vector<rbd::MultiBody>& mbs,
		const SolverData& data);
	virtual void update(const std::vector<rbd::MultiBody>& mbs,
		const std::vector<rbd::MultiBodyConfig>& mbcs,
		const SolverData& data);

	virtual const Eigen::MatrixXd& Q() const;
	virtual const Eigen::VectorXd& C() const;

	const Eigen::VectorXd& eval() const;
	const Eigen::VectorXd& speed() const;

private:
	void init(const std::vector<rbd::MultiBody>& mbs);

private:
	int alphaDBegin_;
	double stiffness_, stiffnessSqrt_;
	Eigen::Vector3d dimWeight_;
	std::vector<int> posInQ_;
	tasks::MultiCoMTask mct_;
	Eigen::MatrixXd Q_;
	Eigen::VectorXd C_;
	Eigen::Vector3d CSum_;
	// cache
	Eigen::MatrixXd preQ_;
};


class TASKS_DLLAPI MultiRobotTransformTask : public Task
{
public:
	MultiRobotTransformTask(const std::vector<rbd::MultiBody>& mbs,
		int r1Index, int r2Index, int r1BodyId, int r2BodyId,
		const sva::PTransformd& X_r1b_r1s, const sva::PTransformd& X_r2b_r2s,
		double stiffness, double weight);

	tasks::MultiRobotTransformTask& task()
	{
		return mrtt_;
	}

	void X_r1b_r1s(const sva::PTransformd& X_r1b_r1s);
	const sva::PTransformd& X_r1b_r1s() const;

	void X_r2b_r2s(const sva::PTransformd& X_r2b_r2s);
	const sva::PTransformd& X_r2b_r2s() const;

	double stiffness() const
	{
		return stiffness_;
	}

	void stiffness(double stiffness);

	void dimWeight(const Eigen::Vector6d& dim);

	const Eigen::Vector6d& dimWeight() const
	{
		return dimWeight_;
	}

	virtual std::pair<int, int> begin() const
	{
		return {alphaDBegin_, alphaDBegin_};
	}

	virtual void updateNrVars(const std::vector<rbd::MultiBody>& mbs,
		const SolverData& data);
	virtual void update(const std::vector<rbd::MultiBody>& mbs,
		const std::vector<rbd::MultiBodyConfig>& mbcs,
		const SolverData& data);

	virtual const Eigen::MatrixXd& Q() const;
	virtual const Eigen::VectorXd& C() const;

	const Eigen::VectorXd& eval() const;
	const Eigen::VectorXd& speed() const;

private:
	int alphaDBegin_;
	double stiffness_, stiffnessSqrt_;
	Eigen::Vector6d dimWeight_;
	std::vector<int> posInQ_, robotIndexes_;
	tasks::MultiRobotTransformTask mrtt_;
	Eigen::MatrixXd Q_;
	Eigen::VectorXd C_;
	Eigen::Vector6d CSum_;
	// cache
	Eigen::MatrixXd preQ_;
};


class TASKS_DLLAPI MomentumTask : public HighLevelTask
{
public:
	MomentumTask(const std::vector<rbd::MultiBody>& mbs, int robotIndex,
		const sva::ForceVecd& mom);

	tasks::MomentumTask& task()
	{
		return momt_;
	}

	void momentum(const sva::ForceVecd& mom)
	{
		momt_.momentum(mom);
	}

	const sva::ForceVecd momentum()
	{
		return momt_.momentum();
	}

	virtual int dim();
	virtual void update(const std::vector<rbd::MultiBody>& mb,
		const std::vector<rbd::MultiBodyConfig>& mbc,
		const SolverData& data);

	virtual const Eigen::MatrixXd& jac();
	virtual const Eigen::VectorXd& eval();
	virtual const Eigen::VectorXd& speed();
	virtual const Eigen::VectorXd& normalAcc();

private:
	tasks::MomentumTask momt_;
	int robotIndex_;
};


class TASKS_DLLAPI ContactTask : public Task
{
public:
	ContactTask(ContactId contactId, double stiffness, double weight):
		Task(weight),
		contactId_(contactId),
		begin_(0),
		stiffness_(stiffness),
		stiffnessSqrt_(2*std::sqrt(stiffness)),
		conesJac_(),
		error_(Eigen::Vector3d::Zero()),
		errorD_(Eigen::Vector3d::Zero()),
		Q_(),
		C_()
	{}

	virtual std::pair<int, int> begin() const
	{
		return std::make_pair(begin_, begin_);
	}

	void error(const Eigen::Vector3d& error);
	void errorD(const Eigen::Vector3d& errorD);

	virtual void updateNrVars(const std::vector<rbd::MultiBody>& mbs,
		const SolverData& data);
	virtual void update(const std::vector<rbd::MultiBody>& mbs,
		const std::vector<rbd::MultiBodyConfig>& mbcs,
		const SolverData& data);

	virtual const Eigen::MatrixXd& Q() const;
	virtual const Eigen::VectorXd& C() const;

private:
	ContactId contactId_;
	int begin_;

	double stiffness_, stiffnessSqrt_;
	Eigen::MatrixXd conesJac_;
	Eigen::Vector3d error_, errorD_;

	Eigen::MatrixXd Q_;
	Eigen::VectorXd C_;
};



class TASKS_DLLAPI GripperTorqueTask : public Task
{
public:
	GripperTorqueTask(ContactId contactId, const Eigen::Vector3d& origin,
		const Eigen::Vector3d& axis, double weight):
		Task(weight),
		contactId_(contactId),
		origin_(origin),
		axis_(axis),
		begin_(0),
		Q_(),
		C_()
	{}

	virtual std::pair<int, int> begin() const
	{
		return std::make_pair(begin_, begin_);
	}

	virtual void updateNrVars(const std::vector<rbd::MultiBody>& mbs,
		const SolverData& data);
	virtual void update(const std::vector<rbd::MultiBody>& mbs,
		const std::vector<rbd::MultiBodyConfig>& mbcs,
		const SolverData& data);

	virtual const Eigen::MatrixXd& Q() const;
	virtual const Eigen::VectorXd& C() const;

private:
	ContactId contactId_;
	Eigen::Vector3d origin_;
	Eigen::Vector3d axis_;
	int begin_;

	Eigen::MatrixXd Q_;
	Eigen::VectorXd C_;
};



class TASKS_DLLAPI LinVelocityTask : public HighLevelTask
{
public:
	LinVelocityTask(const std::vector<rbd::MultiBody>& mbs, int robotIndex,
		int bodyId, const Eigen::Vector3d& vel,
		const Eigen::Vector3d& bodyPoint=Eigen::Vector3d::Zero());

	tasks::LinVelocityTask& task()
	{
		return pt_;
	}

	void velocity(const Eigen::Vector3d& s)
	{
		pt_.velocity(s);
	}

	const Eigen::Vector3d& velocity() const
	{
		return pt_.velocity();
	}

	void bodyPoint(const Eigen::Vector3d& point)
	{
		pt_.bodyPoint(point);
	}

	const Eigen::Vector3d& bodyPoint() const
	{
		return pt_.bodyPoint();
	}

	virtual int dim();
	virtual void update(const std::vector<rbd::MultiBody>& mbs,
		const std::vector<rbd::MultiBodyConfig>& mbcs,
		const SolverData& data);

	virtual const Eigen::MatrixXd& jac();
	virtual const Eigen::VectorXd& eval();
	virtual const Eigen::VectorXd& speed();
	virtual const Eigen::VectorXd& normalAcc();

private:
	tasks::LinVelocityTask pt_;
	int robotIndex_;
};



class TASKS_DLLAPI OrientationTrackingTask : public HighLevelTask
{
public:
	OrientationTrackingTask(const std::vector<rbd::MultiBody>& mbs,
		int robotIndex, int bodyId,
		const Eigen::Vector3d& bodyPoint, const Eigen::Vector3d& bodyAxis,
		const std::vector<int>& trackingJointsId,
		const Eigen::Vector3d& trackedPoint);

	tasks::OrientationTrackingTask& task()
	{
		return ott_;
	}

	void trackedPoint(const Eigen::Vector3d& tp)
	{
		ott_.trackedPoint(tp);
	}

	const Eigen::Vector3d& trackedPoint() const
	{
		return ott_.trackedPoint();
	}

	void bodyPoint(const Eigen::Vector3d& bp)
	{
		ott_.bodyPoint(bp);
	}

	const Eigen::Vector3d& bodyPoint() const
	{
		return ott_.bodyPoint();
	}

	void bodyAxis(const Eigen::Vector3d& ba)
	{
		ott_.bodyAxis(ba);
	}

	const Eigen::Vector3d& bodyAxis() const
	{
		return ott_.bodyAxis();
	}

	virtual int dim();
	virtual void update(const std::vector<rbd::MultiBody>& mbs,
		const std::vector<rbd::MultiBodyConfig>& mbcs,
		const SolverData& data);

	virtual const Eigen::MatrixXd& jac();
	virtual const Eigen::VectorXd& eval();
	virtual const Eigen::VectorXd& speed();
	virtual const Eigen::VectorXd& normalAcc();

private:
	int robotIndex_;
	tasks::OrientationTrackingTask ott_;
	Eigen::VectorXd alphaVec_;
	Eigen::VectorXd speed_, normalAcc_;
};


class RelativeDistTask : public HighLevelTask
{
public:
	RelativeDistTask(const std::vector<rbd::MultiBody>& mbs, const int rIndex, const double timestep,
		tasks::RelativeDistTask::rbInfo& rbi1, tasks::RelativeDistTask::rbInfo& rbi2,
		const Eigen::Vector3d& u1=Eigen::Vector3d::Zero(),
		const Eigen::Vector3d& u2=Eigen::Vector3d::Zero());

	tasks::RelativeDistTask& task()
	{
		return rdt_;
	}

	void robotPoint(const rbd::MultiBody& mb, const int bId, const Eigen::Vector3d& point)
	{
		int bIndex = mb.bodyIndexById(bId);
		rdt_.robotPoint(bIndex, point);
	}
	void envPoint(const rbd::MultiBody& mb, const int bId, const Eigen::Vector3d& point)
	{
		int bIndex = mb.bodyIndexById(bId);
		rdt_.envPoint(bIndex, point);
	}
	void vector(const rbd::MultiBody& mb, const int bId, const Eigen::Vector3d& u)
	{
		int bIndex = mb.bodyIndexById(bId);
		rdt_.vector(bIndex, u);
	}

	virtual int dim();
	virtual void update(const std::vector<rbd::MultiBody>& mbs,
		const std::vector<rbd::MultiBodyConfig>& mbcs,
		const SolverData& data);

	virtual const Eigen::MatrixXd& jac();
	virtual const Eigen::VectorXd& eval();
	virtual const Eigen::VectorXd& speed();
	virtual const Eigen::VectorXd& normalAcc();

private:
	int rIndex_;
	tasks::RelativeDistTask rdt_;
};


class VectorOrientationTask : public HighLevelTask
{
public:
	VectorOrientationTask(const std::vector<rbd::MultiBody>& mbs, int robotIndex,
		int bodyId, const Eigen::Vector3d& bodyVector, const Eigen::Vector3d& targetVector);

	tasks::VectorOrientationTask& task()
	{
		return vot_;
	}
	void bodyVector(const Eigen::Vector3d& vector)
	{
		vot_.bodyVector(vector);
	}
	const Eigen::Vector3d bodyVector() const
	{
		return vot_.bodyVector();
	}
	void target(const Eigen::Vector3d& vector)
	{
		vot_.target(vector);
	}

	virtual int dim();
	virtual void update(const std::vector<rbd::MultiBody> &mbs,
		const std::vector<rbd::MultiBodyConfig> &mbcs,
		const SolverData &data);

	virtual const Eigen::MatrixXd& jac();
	virtual const Eigen::VectorXd& eval();
	virtual const Eigen::VectorXd& speed();
	virtual const Eigen::VectorXd& normalAcc();
private:
	tasks::VectorOrientationTask vot_;
	int robotIndex_;
};

} // namespace qp

} // namespace tasks<|MERGE_RESOLUTION|>--- conflicted
+++ resolved
@@ -764,10 +764,7 @@
 
 
 
-<<<<<<< HEAD
-class TASKS_DLLAPI CoMTask : public HighLevelTask
-=======
-class PositionBasedVisServoTask : public HighLevelTask
+class TASKS_DLLAPI PositionBasedVisServoTask : public HighLevelTask
 {
 public:
 	PositionBasedVisServoTask(const std::vector<rbd::MultiBody>& mbs, int robotIndex,
@@ -800,8 +797,7 @@
 
 
 
-class CoMTask : public HighLevelTask
->>>>>>> 94ed37a9
+class TASKS_DLLAPI CoMTask : public HighLevelTask
 {
 public:
 	CoMTask(const std::vector<rbd::MultiBody>& mbs,
