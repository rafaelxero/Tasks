/*
 * Copyright 2012-2019 CNRS-UM LIRMM, CNRS-AIST JRL
 */

// associated header
#include "Tasks/QPContactConstr.h"

// includes
// std
#include <set>

// RBDyn
#include <RBDyn/MultiBody.h>
#include <RBDyn/MultiBodyConfig.h>

// Tasks
#include "utils.h"

namespace tasks
{

namespace qp
{

/**
 *															ContactCommon
 */

bool ContactConstrCommon::ContactCommon::operator==(const ContactCommon & cc) const
{
  return cId == cc.cId;
}

bool ContactConstrCommon::ContactCommon::operator<(const ContactCommon & cc) const
{
  return cId < cc.cId;
}

bool ContactConstrCommon::addVirtualContact(const ContactId & cId)
{
  return virtualContacts_.insert(cId).second;
}

bool ContactConstrCommon::removeVirtualContact(const ContactId & cId)
{
<<<<<<< HEAD
        return virtualContacts_.erase(cId) == 1;
=======
  return virtualContacts_.erase(cId) == 1;
>>>>>>> e9de5951
}

void ContactConstrCommon::resetVirtualContacts()
{
  virtualContacts_.clear();
}

bool ContactConstrCommon::addDofContact(const ContactId & cId, const Eigen::MatrixXd & dof)
{
  return dofContacts_.insert({cId, dof}).second;
}

bool ContactConstrCommon::removeDofContact(const ContactId & cId)
{
<<<<<<< HEAD
        return dofContacts_.erase(cId) == 1;
=======
  return dofContacts_.erase(cId) == 1;
>>>>>>> e9de5951
}

void ContactConstrCommon::resetDofContacts()
{
  dofContacts_.clear();
}

std::set<ContactConstrCommon::ContactCommon> ContactConstrCommon::contactCommonInContact(
    const std::vector<rbd::MultiBody> & mbs,
    const SolverData & data)
{
  std::set<ContactCommon> ret;
  auto isValid = [&mbs, this](const ContactId & contactId) {
    // if is virtualContacts we don't add it
    return (virtualContacts_.find(contactId) == virtualContacts_.end());
  };

  for(const BilateralContact & c : data.allContacts())
  {
    if(isValid(c.contactId))
    {
      ret.insert({c.contactId, c.X_b1_cf, c.X_b1_b2});
    }
  }

  return std::move(ret);
}

/**
 *															ContactConstr
 */

ContactConstr::ContactConstr() : cont_(), fullJac_(), dofJac_(), A_(), b_(), nrEq_(0), totalAlphaD_(0) {}

void ContactConstr::updateDofContacts()
{
  for(ContactData & c : cont_)
  {
    auto it = dofContacts_.find(c.contactId);
    if(it != dofContacts_.end())
    {
      c.dof = it->second;
    }
    else
    {
      c.dof.setIdentity(6, 6);
    }
  }
  updateNrEq();
}

void ContactConstr::updateNrVars(const std::vector<rbd::MultiBody> & mbs, const SolverData & data)
{
  cont_.clear();
  totalAlphaD_ = data.totalAlphaD();

  int maxDof = std::max_element(mbs.begin(), mbs.end(), compareDof)->nrDof();
  fullJac_.resize(6, maxDof);
  dofJac_.resize(6, maxDof);

  std::set<ContactCommon> contactCSet = contactCommonInContact(mbs, data);
  for(const ContactCommon & cC : contactCSet)
  {
    Eigen::MatrixXd dof(Eigen::MatrixXd::Identity(6, 6));
    auto it = dofContacts_.find(cC.cId);
    if(it != dofContacts_.end())
    {
      dof = it->second;
    }
    std::vector<ContactSideData> contacts;
    auto addContact = [&mbs, &data, &contacts](int rIndex, const std::string & bName, double sign,
                                               const sva::PTransformd & point) {
      if(mbs[rIndex].nrDof() > 0)
      {
        contacts.emplace_back(rIndex, data.alphaDBegin(rIndex), sign, rbd::Jacobian(mbs[rIndex], bName), point);
      }
    };
    addContact(cC.cId.r1Index, cC.cId.r1BodyName, 1., cC.X_b1_cf);
    addContact(cC.cId.r2Index, cC.cId.r2BodyName, -1., cC.X_b1_cf * cC.X_b1_b2.inv());

    int b1Index = mbs[cC.cId.r1Index].bodyIndexByName(cC.cId.r1BodyName);
    int b2Index = mbs[cC.cId.r2Index].bodyIndexByName(cC.cId.r2BodyName);
    cont_.emplace_back(std::move(contacts), dof, b1Index, b2Index, cC.X_b1_b2, cC.X_b1_cf, cC.cId);
  }
  updateNrEq();

  A_.setZero(cont_.size() * 6, data.nrVars());
  b_.setZero(cont_.size() * 6);
}

int ContactConstr::nrEq() const
{
  return nrEq_;
}

std::string ContactConstr::descEq(const std::vector<rbd::MultiBody> & mbs, int line)
{
  std::ostringstream oss;
  int contact = line / 6;
  for(const ContactSideData & csd : cont_[contact].contacts)
  {
    int body = csd.jac.jointsPath().back();
    oss << "Contact: " << mbs[csd.robotIndex].body(body).name() << std::endl;
  }
  return oss.str();
}

int ContactConstr::maxEq() const
{
  return int(A_.rows());
}

const Eigen::MatrixXd & ContactConstr::AEq() const
{
  return A_;
}

const Eigen::VectorXd & ContactConstr::bEq() const
{
  return b_;
}

void ContactConstr::updateNrEq()
{
  nrEq_ = 0;
  for(const ContactData & c : cont_)
  {
    nrEq_ += int(c.dof.rows());
  }
}

/**
 *															ContactAccConstr
 */

ContactAccConstr::ContactAccConstr() : ContactConstr() {}

void ContactAccConstr::update(const std::vector<rbd::MultiBody> & mbs,
                              const std::vector<rbd::MultiBodyConfig> & mbcs,
                              const SolverData & data)
{
  using namespace Eigen;

  A_.setZero();
  b_.setZero();
  // J_i*alphaD + JD_i*alpha = 0

  int index = 0;
  for(std::size_t i = 0; i < cont_.size(); ++i)
  {
    ContactData & cd = cont_[i];
    int rows = int(cd.dof.rows());

    for(std::size_t j = 0; j < cd.contacts.size(); ++j)
    {
      ContactSideData & csd = cd.contacts[j];
      const rbd::MultiBody & mb = mbs[csd.robotIndex];
      const rbd::MultiBodyConfig & mbc = mbcs[csd.robotIndex];

      // AEq = J_i
      sva::PTransformd X_0_p = csd.X_b_p * mbc.bodyPosW[csd.bodyIndex];
      const MatrixXd & jacMat = csd.jac.jacobian(mb, mbc, X_0_p);
      dofJac_.block(0, 0, rows, csd.jac.dof()).noalias() = csd.sign * cd.dof * jacMat;
      csd.jac.fullJacobian(mb, dofJac_.block(0, 0, rows, csd.jac.dof()), fullJac_);
      A_.block(index, csd.alphaDBegin, rows, mb.nrDof()).noalias() += fullJac_.block(0, 0, rows, mb.nrDof());

      // BEq = -JD_i*alpha
      Vector6d normalAcc = csd.jac
                               .normalAcceleration(mb, mbc, data.normalAccB(csd.robotIndex), csd.X_b_p,
                                                   sva::MotionVecd(Vector6d::Zero()))
                               .vector();
      b_.segment(index, rows).noalias() -= csd.sign * cd.dof * normalAcc;
    }
    index += rows;
  }
}

std::string ContactAccConstr::nameEq() const
{
  return "ContactAccConstr";
}

/**
 *															ContactSpeedConstr
 */

ContactSpeedConstr::ContactSpeedConstr(double timeStep) : ContactConstr(), timeStep_(timeStep) {}

void ContactSpeedConstr::update(const std::vector<rbd::MultiBody> & mbs,
                                const std::vector<rbd::MultiBodyConfig> & mbcs,
                                const SolverData & data)
{
  using namespace Eigen;

  A_.block(0, 0, nrEq_, totalAlphaD_).setZero();
  b_.head(nrEq_).setZero();
  // J_i*alphaD + JD_i*alpha = 0

  int index = 0;
  for(std::size_t i = 0; i < cont_.size(); ++i)
  {
    ContactData & cd = cont_[i];
    int rows = int(cd.dof.rows());

    for(std::size_t j = 0; j < cd.contacts.size(); ++j)
    {
      ContactSideData & csd = cd.contacts[j];
      const rbd::MultiBody & mb = mbs[csd.robotIndex];
      const rbd::MultiBodyConfig & mbc = mbcs[csd.robotIndex];

      // AEq = J_i
      sva::PTransformd X_0_p = csd.X_b_p * mbc.bodyPosW[csd.bodyIndex];
      const MatrixXd & jacMat = csd.jac.jacobian(mb, mbc, X_0_p);
      dofJac_.block(0, 0, rows, csd.jac.dof()).noalias() = csd.sign * cd.dof * jacMat;
      csd.jac.fullJacobian(mb, dofJac_.block(0, 0, rows, csd.jac.dof()), fullJac_);
      A_.block(index, csd.alphaDBegin, rows, mb.nrDof()).noalias() += fullJac_.block(0, 0, rows, mb.nrDof());

      // BEq = -JD_i*alpha
      Vector6d normalAcc = csd.jac
                               .normalAcceleration(mb, mbc, data.normalAccB(csd.robotIndex), csd.X_b_p,
                                                   sva::MotionVecd(Vector6d::Zero()))
                               .vector();
      Vector6d velocity = csd.jac.velocity(mb, mbc, csd.X_b_p).vector();
      b_.segment(index, rows).noalias() -= csd.sign * cd.dof * (normalAcc + velocity / timeStep_);
    }

    index += rows;
  }
}

std::string ContactSpeedConstr::nameEq() const
{
  return "ContactSpeedConstr";
}

/**
 *															ContactPosConstr
 */

ContactPosConstr::ContactPosConstr(double timeStep) : ContactConstr(), timeStep_(timeStep) {}

void ContactPosConstr::update(const std::vector<rbd::MultiBody> & mbs,
                              const std::vector<rbd::MultiBodyConfig> & mbcs,
                              const SolverData & data)
{
  using namespace Eigen;

  A_.block(0, 0, nrEq_, totalAlphaD_).setZero();
  b_.head(nrEq_).setZero();
  // J_i*alphaD + JD_i*alpha = 0

  int index = 0;
  for(std::size_t i = 0; i < cont_.size(); ++i)
  {
    ContactData & cd = cont_[i];
    int rows = int(cd.dof.rows());

    for(std::size_t j = 0; j < cd.contacts.size(); ++j)
    {
      ContactSideData & csd = cd.contacts[j];
      const rbd::MultiBody & mb = mbs[csd.robotIndex];
      const rbd::MultiBodyConfig & mbc = mbcs[csd.robotIndex];

      // AEq = J_i
      sva::PTransformd X_0_p = csd.X_b_p * mbc.bodyPosW[csd.bodyIndex];
      const MatrixXd & jacMat = csd.jac.jacobian(mb, mbc, X_0_p);
      dofJac_.block(0, 0, rows, csd.jac.dof()).noalias() = csd.sign * cd.dof * jacMat;
      csd.jac.fullJacobian(mb, dofJac_.block(0, 0, rows, csd.jac.dof()), fullJac_);
      A_.block(index, csd.alphaDBegin, rows, mb.nrDof()).noalias() += fullJac_.block(0, 0, rows, mb.nrDof());

      // BEq = -JD_i*alpha
      Vector6d normalAcc = csd.jac
                               .normalAcceleration(mb, mbc, data.normalAccB(csd.robotIndex), csd.X_b_p,
                                                   sva::MotionVecd(Vector6d::Zero()))
                               .vector();
      Vector6d velocity = csd.jac.velocity(mb, mbc, csd.X_b_p).vector();
      b_.segment(index, rows).noalias() -= csd.sign * cd.dof * (normalAcc + velocity / timeStep_);
    }

    // target the derivative of the position error
    sva::PTransformd X_0_b1cf = cd.X_b1_cf * mbcs[cd.contactId.r1Index].bodyPosW[cd.b1Index];
    sva::PTransformd X_0_b2cf = cd.X_b1_cf * cd.X_b1_b2.inv() * mbcs[cd.contactId.r2Index].bodyPosW[cd.b2Index];

    sva::PTransformd X_b1cf_b2cf = X_0_b2cf * X_0_b1cf.inv();
    Eigen::Vector6d error;
    error.head<3>() = sva::rotationVelocity(X_b1cf_b2cf.rotation());
    error.tail<3>() = X_b1cf_b2cf.translation();
    b_.segment(index, rows) += cd.dof * (error / timeStep_);

    index += rows;
  }
}

std::string ContactPosConstr::nameEq() const
{
  return "ContactPosConstr";
}

<<<<<<< HEAD

/**
	*															TorqueFbTermContactPDConstr
	*/


TorqueFbTermContactPDConstr::TorqueFbTermContactPDConstr(Eigen::Vector6d stiffness,
                                                         Eigen::Vector6d damping,
                                                         int mainRobotIndex,
                                                         const std::shared_ptr<torque_control::TorqueFeedbackTerm> fbTerm):
        ContactConstr(),
        stiffness_default_(stiffness),
        damping_default_(damping),
        mainRobotIndex_(mainRobotIndex),
        fbTerm_(fbTerm)
{}


void TorqueFbTermContactPDConstr::setPDgainsForContact(const ContactId& cId, const Eigen::Vector6d& stiff,
                                                       const Eigen::Vector6d& damp)
{
        if (contPD_.find(cId) == contPD_.end())
                contPD_.insert(std::make_pair(cId, PDgains(stiff, damp)));
        else
                contPD_.at(cId) = PDgains(stiff, damp);
}


void TorqueFbTermContactPDConstr::update(const std::vector<rbd::MultiBody>& mbs,
                                         const std::vector<rbd::MultiBodyConfig>& mbcs,
                                         const SolverData& data)
{
        using namespace Eigen;
  
        A_.block(0, 0, nrEq_, totalAlphaD_).setZero();
	b_.head(nrEq_).setZero();

        int index = 0;
        
        for(std::size_t i = 0; i < cont_.size(); ++i)
        {
                ContactData& cd = cont_[i];
                int rows = int(cd.dof.rows());

                Vector6d stiffness, damping;

                if (contPD_.find(cd.contactId) != contPD_.end())
                {
                        stiffness = contPD_.at(cd.contactId).stiffness;
                        damping = contPD_.at(cd.contactId).damping;
                }
                else
                {
                        stiffness = stiffness_default_;
                        damping = damping_default_;
                }

                for(std::size_t j = 0; j < cd.contacts.size(); ++j)
                {
                        ContactSideData& csd = cd.contacts[j];
                        const rbd::MultiBody& mb = mbs[csd.robotIndex];
                        const rbd::MultiBodyConfig& mbc = mbcs[csd.robotIndex];

                        // AEq = J_i
                        sva::PTransformd X_0_p = csd.X_b_p*mbc.bodyPosW[csd.bodyIndex];
                        const MatrixXd& jacMat = csd.jac.jacobian(mb, mbc, X_0_p);
                        dofJac_.block(0, 0, rows, csd.jac.dof()).noalias() =
                                csd.sign*cd.dof*jacMat;
                        csd.jac.fullJacobian(mb, dofJac_.block(0, 0, rows, csd.jac.dof()),
                                fullJac_);
                        A_.block(index, csd.alphaDBegin, rows, mb.nrDof()).noalias() +=
                                fullJac_.block(0, 0, rows, mb.nrDof());

                        // BEq = dVSurf_obj - JD_i*alpha - J_i*gammaD
                        Vector6d normalAcc = csd.jac.normalAcceleration(
                                mb, mbc, data.normalAccB(csd.robotIndex), csd.X_b_p,
                                sva::MotionVecd(Vector6d::Zero())).vector();
                        Vector6d velocity = csd.jac.velocity(mb, mbc, csd.X_b_p).vector();
                        b_.segment(index, rows).noalias() -=
                          csd.sign*cd.dof*(normalAcc + damping.asDiagonal() * velocity);
                        if (csd.robotIndex == mainRobotIndex_)
                        {
                                b_.segment(index, rows).noalias() -=
                                        csd.sign * cd.dof * fullJac_.block(0, 0, rows, mb.nrDof()) * fbTerm_->gammaD();
                        }
                }

                sva::PTransformd X_0_b1cf =
                        cd.X_b1_cf*mbcs[cd.contactId.r1Index].bodyPosW[cd.b1Index];
                sva::PTransformd X_0_b2cf =
                        cd.X_b1_cf*cd.X_b1_b2.inv()*mbcs[cd.contactId.r2Index].bodyPosW[cd.b2Index];

                sva::PTransformd X_b1cf_b2cf = X_0_b2cf*X_0_b1cf.inv();
                Eigen::Vector6d error;
                error.head<3>() = sva::rotationVelocity(X_b1cf_b2cf.rotation());
                error.tail<3>() = X_b1cf_b2cf.translation();
                b_.segment(index, rows) += cd.dof * stiffness.asDiagonal() * error;
                
                index += rows;
        }
}


std::string TorqueFbTermContactPDConstr::nameEq() const
{
	return "TorqueFbTermContactPDConstr";
}


/**
	*															TorqueFbTermContactHybridConstr
	*/


TorqueFbTermContactHybridConstr::TorqueFbTermContactHybridConstr(Eigen::Vector6d proportional,
                                                                 Eigen::Vector6d derivative,
                                                                 Eigen::Vector6d damping,
                                                                 int mainRobotIndex,
                                                                 const std::shared_ptr<torque_control::TorqueFeedbackTerm> fbTerm):
        ContactConstr(),
        proportional_default_(proportional),
        derivative_default_(derivative),
        damping_default_(damping),
        mainRobotIndex_(mainRobotIndex),
        fbTerm_(fbTerm)
{}
  

void TorqueFbTermContactHybridConstr::setGainsForContact(const ContactId& cId, const Eigen::Vector6d& prop,
                                                         const Eigen::Vector6d& deriv, const Eigen::Vector6d& damp)
{
        if (contGains_.find(cId) == contGains_.end())
                contGains_.insert(std::make_pair(cId, Gains(prop, deriv, damp)));
        else
                contGains_.at(cId) = Gains(prop, deriv, damp);
}


void TorqueFbTermContactHybridConstr::update(const std::vector<rbd::MultiBody>& mbs,
                                             const std::vector<rbd::MultiBodyConfig>& mbcs,
                                             const SolverData& data)
{
        using namespace Eigen;
  
        A_.block(0, 0, nrEq_, totalAlphaD_).setZero();
	b_.head(nrEq_).setZero();

        int index = 0;
        
        for(std::size_t i = 0; i < cont_.size(); ++i)
        {
                ContactData& cd = cont_[i];
                int rows = int(cd.dof.rows());

                Vector6d proportional, derivative, damping;

                if (contGains_.find(cd.contactId) != contGains_.end())
                {
                        proportional = contGains_.at(cd.contactId).proportional;
                        derivative = contGains_.at(cd.contactId).derivative;
                        damping = contGains_.at(cd.contactId).damping;
                }
                else
                {
                        proportional = proportional_default_;
                        derivative = derivative_default_;
                        damping = damping_default_;
                }

                for(std::size_t j = 0; j < cd.contacts.size(); ++j)
                {
                        ContactSideData& csd = cd.contacts[j];
                        const rbd::MultiBody& mb = mbs[csd.robotIndex];
                        const rbd::MultiBodyConfig& mbc = mbcs[csd.robotIndex];

                        // AEq = J_i
                        sva::PTransformd X_0_p = csd.X_b_p*mbc.bodyPosW[csd.bodyIndex];
                        const MatrixXd& jacMat = csd.jac.jacobian(mb, mbc, X_0_p);
                        dofJac_.block(0, 0, rows, csd.jac.dof()).noalias() =
                                csd.sign*cd.dof*jacMat;
                        csd.jac.fullJacobian(mb, dofJac_.block(0, 0, rows, csd.jac.dof()),
                                fullJac_);
                        A_.block(index, csd.alphaDBegin, rows, mb.nrDof()).noalias() +=
                                fullJac_.block(0, 0, rows, mb.nrDof());

                        // BEq = dVSurf_obj - JD_i*alpha - J_i*gammaD
                        Vector6d normalAcc = csd.jac.normalAcceleration(
                                mb, mbc, data.normalAccB(csd.robotIndex), csd.X_b_p,
                                sva::MotionVecd(Vector6d::Zero())).vector();
                        Vector6d velocity = csd.jac.velocity(mb, mbc, csd.X_b_p).vector();
                        b_.segment(index, rows).noalias() -=
                          csd.sign*cd.dof*(normalAcc + damping.asDiagonal() * velocity);
                        if (csd.robotIndex == mainRobotIndex_)
                        {
                                b_.segment(index, rows).noalias() -=
                                        csd.sign * cd.dof * fullJac_.block(0, 0, rows, mb.nrDof()) * fbTerm_->gammaD();
                        }
                }

                // Pending to add the admittance component

                index += rows;
        }
}


std::string TorqueFbTermContactHybridConstr::nameEq() const
{
	return "TorqueFbTermContactHybridConstr";
}


} // qp
=======
} // namespace qp
>>>>>>> e9de5951

} // namespace tasks<|MERGE_RESOLUTION|>--- conflicted
+++ resolved
@@ -43,11 +43,7 @@
 
 bool ContactConstrCommon::removeVirtualContact(const ContactId & cId)
 {
-<<<<<<< HEAD
-        return virtualContacts_.erase(cId) == 1;
-=======
   return virtualContacts_.erase(cId) == 1;
->>>>>>> e9de5951
 }
 
 void ContactConstrCommon::resetVirtualContacts()
@@ -62,11 +58,7 @@
 
 bool ContactConstrCommon::removeDofContact(const ContactId & cId)
 {
-<<<<<<< HEAD
-        return dofContacts_.erase(cId) == 1;
-=======
   return dofContacts_.erase(cId) == 1;
->>>>>>> e9de5951
 }
 
 void ContactConstrCommon::resetDofContacts()
@@ -365,11 +357,9 @@
   return "ContactPosConstr";
 }
 
-<<<<<<< HEAD
-
-/**
-	*															TorqueFbTermContactPDConstr
-	*/
+/**
+ *															TorqueFbTermContactPDConstr
+ */
 
 
 TorqueFbTermContactPDConstr::TorqueFbTermContactPDConstr(Eigen::Vector6d stiffness,
@@ -578,9 +568,6 @@
 }
 
 
-} // qp
-=======
 } // namespace qp
->>>>>>> e9de5951
 
 } // namespace tasks