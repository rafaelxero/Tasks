--- conflicted
+++ resolved
@@ -449,30 +449,18 @@
 
 PassiveMotionConstr::PassiveMotionConstr(const std::vector<rbd::MultiBody>& mbs,
 					 int robotIndex, const TorqueBound& tb,
-<<<<<<< HEAD
-					 const std::vector<rbd::MultiBodyConfig>& mbcs_calc,
-=======
 					 const std::shared_ptr<std::vector<rbd::MultiBodyConfig>> mbcs_calc,
->>>>>>> c006d6f0
 					 double lambda, VelGainType velGainType) :
   MotionConstr(mbs, robotIndex, tb),
   mbcs_calc_(mbcs_calc),
   lambda_(lambda),
   velGainType_(velGainType),
-<<<<<<< HEAD
-  P_(nrDof_, nrDof_)
-=======
   P_(nrDof_)
->>>>>>> c006d6f0
 {
 }
 
 void PassiveMotionConstr::computeTorque(const Eigen::VectorXd& alphaD,
-<<<<<<< HEAD
-					  const Eigen::VectorXd& lambda)
-=======
 					const Eigen::VectorXd& lambda)
->>>>>>> c006d6f0
 {
         MotionConstr::computeTorque(alphaD, lambda);
         curTorque_ -= P_;
@@ -486,11 +474,7 @@
         
         const rbd::MultiBody& mb = mbs[robotIndex_];
         const rbd::MultiBodyConfig& mbc_real = mbcs[robotIndex_];
-<<<<<<< HEAD
-        const rbd::MultiBodyConfig& mbc_calc = mbcs_calc_[robotIndex_];
-=======
         const rbd::MultiBodyConfig& mbc_calc = (*mbcs_calc_)[robotIndex_];
->>>>>>> c006d6f0
         
         computeP(mb, mbc_real, mbc_calc);
         
@@ -515,13 +499,8 @@
 	        K = lambda_ * Eigen::MatrixXd::Identity(mb.nrParams(), mb.nrParams()); 
 	}
 	
-<<<<<<< HEAD
-	Eigen::VectorXd alphaVec_ref(mb.nrParams());
-	Eigen::VectorXd alphaVec_hat(mb.nrParams());
-=======
 	Eigen::VectorXd alphaVec_ref(mb.nrDof());
 	Eigen::VectorXd alphaVec_hat(mb.nrDof());
->>>>>>> c006d6f0
 	
 	rbd::paramToVector(mbc_calc.alpha, alphaVec_ref);
 	rbd::paramToVector(mbc_real.alpha, alphaVec_hat);
