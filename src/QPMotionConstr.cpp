--- conflicted
+++ resolved
@@ -147,13 +147,8 @@
 }
 
 
-<<<<<<< HEAD
-MotionConstrCommon::MotionConstrCommon(const std::vector<rbd::MultiBody>& mbs,
-				       int robotIndex):
-=======
 MotionConstrCommon::MotionConstrCommon(const std::vector<rbd::MultiBody>& mbs, int robotIndex,
                                        const std::shared_ptr<rbd::ForwardDynamics> fd):
->>>>>>> 8f4c4307
 	robotIndex_(robotIndex),
 	alphaDBegin_(-1),
 	nrDof_(mbs[robotIndex_].nrDof()),
@@ -332,16 +327,10 @@
 	*/
 
 
-<<<<<<< HEAD
-MotionConstr::MotionConstr(const std::vector<rbd::MultiBody>& mbs,
-			   int robotIndex, const TorqueBound& tb):
-        MotionConstrCommon(mbs, robotIndex),
-=======
 MotionConstr::MotionConstr(const std::vector<rbd::MultiBody>& mbs, int robotIndex,
                            const std::shared_ptr<rbd::ForwardDynamics> fd,
                            const TorqueBound& tb):
         MotionConstrCommon(mbs, robotIndex, fd),
->>>>>>> 8f4c4307
 	torqueL_(mbs[robotIndex].nrDof()),
 	torqueU_(mbs[robotIndex].nrDof())
 {
@@ -380,11 +369,7 @@
 	const std::vector<rbd::MultiBody>& mbs, int robotIndex,
         const std::shared_ptr<rbd::ForwardDynamics> fd,
 	const TorqueBound& tb, const std::vector<SpringJoint>& springs):
-<<<<<<< HEAD
-        MotionConstr(mbs, robotIndex, tb),
-=======
         MotionConstr(mbs, robotIndex, fd, tb),
->>>>>>> 8f4c4307
 	springs_()
 {
 	const rbd::MultiBody& mb = mbs[robotIndex_];
@@ -422,16 +407,10 @@
 	*/
 
 
-<<<<<<< HEAD
-MotionPolyConstr::MotionPolyConstr(const std::vector<rbd::MultiBody>& mbs,
-				   int robotIndex, const PolyTorqueBound& ptb):
-        MotionConstrCommon(mbs, robotIndex),
-=======
 MotionPolyConstr::MotionPolyConstr(const std::vector<rbd::MultiBody>& mbs, int robotIndex,
                                    const std::shared_ptr<rbd::ForwardDynamics> fd,
                                    const PolyTorqueBound& ptb):
         MotionConstrCommon(mbs, robotIndex, fd),
->>>>>>> 8f4c4307
 	torqueL_(),
 	torqueU_(),
 	jointIndex_()
@@ -470,70 +449,6 @@
 
 
 /**
-<<<<<<< HEAD
-	*															PassiveMotionConstr
-	*/
-
-
-PassiveMotionConstr::PassiveMotionConstr(const std::vector<rbd::MultiBody>& mbs,
-					 int robotIndex, const TorqueBound& tb,
-					 const std::shared_ptr<std::vector<rbd::MultiBodyConfig>> mbcs_calc,
-					 double lambda, VelGainType velGainType) :
-  MotionConstr(mbs, robotIndex, tb),
-  mbcs_calc_(mbcs_calc),
-  lambda_(lambda),
-  velGainType_(velGainType),
-  P_(nrDof_)
-{
-}
-
-void PassiveMotionConstr::computeTorque(const Eigen::VectorXd& alphaD,
-					const Eigen::VectorXd& lambda)
-{
-        MotionConstr::computeTorque(alphaD, lambda);
-        curTorque_ += P_;
-}
-
-void PassiveMotionConstr::update(const std::vector<rbd::MultiBody>& mbs,
-				 const std::vector<rbd::MultiBodyConfig>& mbcs,
-				 const SolverData& data)
-{
-        MotionConstr::update(mbs, mbcs, data);
-        
-        const rbd::MultiBody& mb = mbs[robotIndex_];
-        const rbd::MultiBodyConfig& mbc_real = mbcs[robotIndex_];
-        const rbd::MultiBodyConfig& mbc_calc = (*mbcs_calc_)[robotIndex_];
-        
-        computeP(mb, mbc_real, mbc_calc);
-        
-        AL_ -= P_;
-        AU_ -= P_;
-}
-
-void PassiveMotionConstr::computeP(const rbd::MultiBody& mb,
-				   const rbd::MultiBodyConfig& mbc_real,
-				   const rbd::MultiBodyConfig& mbc_calc)
-{
-        coriolis::Coriolis coriolis(mb);
-	Eigen::MatrixXd C = coriolis.coriolis(mb, mbc_real);
-	Eigen::MatrixXd K;
-
-	if (velGainType_ == MassMatrix)
-	{
-                K = lambda_ * fd_.H();
-	}
-	else
-	{
-	        K = lambda_ * Eigen::MatrixXd::Identity(mb.nrDof(), mb.nrDof());
-	}
-	
-	Eigen::VectorXd alphaVec_ref = rbd::dofToVector(mb, mbc_calc.alpha);
-	Eigen::VectorXd alphaVec_hat = rbd::dofToVector(mb, mbc_real.alpha);
-
-	Eigen::VectorXd s = alphaVec_ref - alphaVec_hat;
-	
-	P_ = (C + K) * s;
-=======
 	*															IntTermMotionConstr
 	*/
 
@@ -562,7 +477,6 @@
 
         AL_ -= intglTerm_->P();
         AU_ -= intglTerm_->P();
->>>>>>> 8f4c4307
 }
 
 
