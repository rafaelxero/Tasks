--- conflicted
+++ resolved
@@ -258,25 +258,22 @@
  *  MotionConstr
  */
 
-<<<<<<< HEAD
 MotionConstr::MotionConstr(const std::vector<rbd::MultiBody> & mbs, int robotIndex,
-			   const std::shared_ptr<rbd::ForwardDynamics> fd, const TorqueBound & tb)
-: MotionConstrCommon(mbs, robotIndex, fd), computedTorque_(mbs[robotIndex].nrDof()),
-  torqueL_(mbs[robotIndex].nrDof()), torqueU_(mbs[robotIndex].nrDof())
-=======
-MotionConstr::MotionConstr(const std::vector<rbd::MultiBody> & mbs, int robotIndex, const TorqueBound & tb)
-: MotionConstr(mbs, robotIndex, tb, {}, 0.001)
-{
-}
-
-MotionConstr::MotionConstr(const std::vector<rbd::MultiBody> & mbs,
-                           int robotIndex,
+                           const std::shared_ptr<rbd::ForwardDynamics> fd,
+                           const TorqueBound & tb)
+: MotionConstr(mbs, robotIndex, fd, tb, {}, 0.001)
+{
+}
+
+MotionConstr::MotionConstr(const std::vector<rbd::MultiBody> & mbs, int robotIndex,
+                           const std::shared_ptr<rbd::ForwardDynamics> fd,
                            const TorqueBound & tb,
                            const TorqueDBound & tdb,
                            double dt)
-: MotionConstrCommon(mbs, robotIndex), torqueL_(mbs[robotIndex].nrDof()), torqueU_(mbs[robotIndex].nrDof()),
-  torqueDtL_(mbs[robotIndex].nrDof()), torqueDtU_(mbs[robotIndex].nrDof()), tmpL_(nrDof_), tmpU_(nrDof_)
->>>>>>> 3875cbd4
+: MotionConstrCommon(mbs, robotIndex, fd), computedTorque_(mbs[robotIndex].nrDof()),
+  torqueL_(mbs[robotIndex].nrDof()), torqueU_(mbs[robotIndex].nrDof()),
+  torqueDtL_(mbs[robotIndex].nrDof()), torqueDtU_(mbs[robotIndex].nrDof()),
+  tmpL_(nrDof_), tmpU_(nrDof_)
 {
   rbd::paramToVector(tb.lTorqueBound, torqueL_);
   rbd::paramToVector(tb.uTorqueBound, torqueU_);
@@ -331,21 +328,17 @@
                                        const std::shared_ptr<rbd::ForwardDynamics> fd,
                                        const TorqueBound & tb,
                                        const std::vector<SpringJoint> & springs)
-<<<<<<< HEAD
-: MotionConstr(mbs, robotIndex, fd, tb), springs_()
-=======
-: MotionSpringConstr(mbs, robotIndex, tb, {}, 0.001, springs)
-{
-}
-
-MotionSpringConstr::MotionSpringConstr(const std::vector<rbd::MultiBody> & mbs,
-                                       int robotIndex,
+: MotionSpringConstr(mbs, robotIndex, fd, tb, {}, 0.001, springs)
+{
+}
+
+MotionSpringConstr::MotionSpringConstr(const std::vector<rbd::MultiBody> & mbs, int robotIndex,
+                                       const std::shared_ptr<rbd::ForwardDynamics> fd,
                                        const TorqueBound & tb,
                                        const TorqueDBound & tdb,
                                        double dt,
                                        const std::vector<SpringJoint> & springs)
-: MotionConstr(mbs, robotIndex, tb, tdb, dt), springs_()
->>>>>>> 3875cbd4
+: MotionConstr(mbs, robotIndex, fd, tb, tdb, dt), springs_()
 {
   const rbd::MultiBody & mb = mbs[robotIndex_];
   for(const SpringJoint & sj : springs)
