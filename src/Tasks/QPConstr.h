--- conflicted
+++ resolved
@@ -87,36 +87,6 @@
 };
 
 /**
-<<<<<<< HEAD
-	* Avoid to reach articular position and velocity limits based on
-	* a velocity damper.
-	* For each articulation \f$ j \f$:
-	* \f[
-	* \frac{\max(-\xi \frac{\underline{d} - d_s}{d_i - d_s},
-	*            \underline{\alpha}_{j})
-	* - \alpha_{j}}{\Delta_{dt}}
-	* \leq \dot{\alpha}_{j} \leq
-	* \frac{\min(\xi \frac{\overline{d} - d_s}{d_i - d_s},
-	*            \overline{\alpha}_{j})
-	* - \alpha_{j}}{\Delta_{dt}}
-	* \f]
-	* with \f$ \underline{d} \f$ and \f$ \overline{d} \f$ the distance to the
-	* lower and upper articular position bound, \f$ d_i \f$ the interactive
-	* distance, \f$ d_s \f$ the security distance and \f$ \xi \f$ the damper.
-	*
-	* The damper \f$ \xi \f$ is calculated automatically each time
-	* the distance \f$ \underline{d} \f$ or \f$ \overline{d} \f$ go below
-	* the interactive distance \f$ d_i \f$ with
-	* the following formula:
-	* \f[ \xi = \left| \frac{d_i - d_s}{d - d_s}\alpha \right| + \xi_{\text{off}} \f]
-	*
-	* This behavior give the better stability and we usually use
-	* the following values:
-	* - \f$ d_i = 0.1 (\overline{q} - \underline{q}) \f$
-	* - \f$ d_s = 0.01 (\overline{q} - \underline{q}) \f$
-	* - \f$ \xi_{\text{off}} = 0.5 \f$
-	*/
-=======
  * Avoid to reach articular position and velocity limits based on
  * a velocity damper.
  * For each articulation \f$ j \f$:
@@ -145,7 +115,6 @@
  * - \f$ d_s = 0.01 (\overline{q} - \underline{q}) \f$
  * - \f$ \xi_{\text{off}} = 0.5 \f$
  */
->>>>>>> e9de5951
 class TASKS_DLLAPI DamperJointLimitsConstr : public ConstraintFunction<Bound>
 {
 public:
