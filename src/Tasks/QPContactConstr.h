--- conflicted
+++ resolved
@@ -184,10 +184,6 @@
   virtual std::string nameEq() const override;
 };
 
-<<<<<<< HEAD
-
-=======
->>>>>>> e9de5951
 /**
  * Contact constraint by targeting a null velocity.
  * \f[ v + a \Delta_{dt} = 0 \f]
@@ -210,10 +206,6 @@
   double timeStep_;
 };
 
-<<<<<<< HEAD
-
-=======
->>>>>>> e9de5951
 /**
  * Contact constraint by targeting a constant frame.
  * \f[ v + a \Delta_{dt} = \frac{\epsilon(q)}{\Delta_{dt}} \f]
@@ -238,95 +230,83 @@
   double timeStep_;
 };
 
-} // namespace qp
-
-<<<<<<< HEAD
-/**
-	* Contact constraint by tracking a frame with a PD,
-        * and including the integral term.
-        *
-	*/
+/**
+ * Contact constraint by tracking a frame with a PD,
+ * and including the integral term.
+ *
+ */
 class TASKS_DLLAPI TorqueFbTermContactPDConstr : public ContactConstr
 {
 public:
-        TorqueFbTermContactPDConstr(Eigen::Vector6d stiffness,
-                                    Eigen::Vector6d damping,
-                                    int mainRobotIndex,
-                                    const std::shared_ptr<torque_control::TorqueFeedbackTerm> fbTerm);
-
-        void setPDgainsForContact(const ContactId& cId, const Eigen::Vector6d& stiff,
-                                  const Eigen::Vector6d& damp);
+  TorqueFbTermContactPDConstr(Eigen::Vector6d stiffness, Eigen::Vector6d damping, int mainRobotIndex,
+                              const std::shared_ptr<torque_control::TorqueFeedbackTerm> fbTerm);
+
+  void setPDgainsForContact(const ContactId & cId, const Eigen::Vector6d & stiff, const Eigen::Vector6d & damp);
+  
+  virtual void update(const std::vector<rbd::MultiBody> & mbs,
+                      const std::vector<rbd::MultiBodyConfig> & mbcs,
+                      const SolverData & data);
+  
+  virtual std::string nameEq() const;
+
+private:
+  
+  struct PDgains
+  {
+    PDgains(const Eigen::Vector6d& stiff, const Eigen::Vector6d& damp)
+    : stiffness(stiff), damping(damp)
+    {}
+
+    Eigen::Vector6d stiffness, damping;
+  };
         
-	virtual void update(const std::vector<rbd::MultiBody>& mbs,
-		const std::vector<rbd::MultiBodyConfig>& mbcs,
-		const SolverData& data);
-
-	virtual std::string nameEq() const;
+  std::map<ContactId, PDgains> contPD_;
+        
+  Eigen::Vector6d stiffness_default_, damping_default_;
+  int mainRobotIndex_;
+  std::shared_ptr<torque_control::TorqueFeedbackTerm> fbTerm_;
+};
+
+ 
+/**
+ * Contact constraint by using admittance control and damping,
+ * and including the integral term.
+ *
+ */
+class TASKS_DLLAPI TorqueFbTermContactHybridConstr : public ContactConstr
+{
+public:
+  TorqueFbTermContactHybridConstr(Eigen::Vector6d proportional, Eigen::Vector6d derivative,
+                                  Eigen::Vector6d damping, int mainRobotIndex,
+                                  const std::shared_ptr<torque_control::TorqueFeedbackTerm> fbTerm);
+
+  void setGainsForContact(const ContactId & cId, const Eigen::Vector6d & prop,
+                          const Eigen::Vector6d & deriv, const Eigen::Vector6d & damp);
+  
+  virtual void update(const std::vector<rbd::MultiBody> & mbs,
+                      const std::vector<rbd::MultiBodyConfig>& mbcs,
+                      const SolverData& data);
+
+  virtual std::string nameEq() const;
 
 private:
-        
-        struct PDgains
-	{
-                PDgains(const Eigen::Vector6d& stiff, const Eigen::Vector6d& damp):
-                        stiffness(stiff), damping(damp)
-		{}
-
-                Eigen::Vector6d stiffness, damping;
-	};
-        
-        std::map<ContactId, PDgains> contPD_;
-        
-        Eigen::Vector6d stiffness_default_, damping_default_;
-        int mainRobotIndex_;
-        std::shared_ptr<torque_control::TorqueFeedbackTerm> fbTerm_;
-};
-
+
+  struct Gains
+  {
+    Gains(const Eigen::Vector6d& prop, const Eigen::Vector6d& deriv, const Eigen::Vector6d& damp)
+    : proportional(prop), derivative(deriv), damping(damp)
+    {}
+
+    Eigen::Vector6d proportional, derivative, damping;
+  };
+  
+  std::map<ContactId, Gains> contGains_;
+  
+  Eigen::Vector6d proportional_default_, derivative_default_, damping_default_;
+  int mainRobotIndex_;
+  std::shared_ptr<torque_control::TorqueFeedbackTerm> fbTerm_;      
+};
  
-/**
-	* Contact constraint by using admittance control and damping,
-        * and including the integral term.
-        *
-	*/
-class TASKS_DLLAPI TorqueFbTermContactHybridConstr : public ContactConstr
-{
-public:
-        TorqueFbTermContactHybridConstr(Eigen::Vector6d proportional,
-                                        Eigen::Vector6d derivative,
-                                        Eigen::Vector6d damping,
-                                        int mainRobotIndex,
-                                        const std::shared_ptr<torque_control::TorqueFeedbackTerm> fbTerm);
-
-        void setGainsForContact(const ContactId& cId, const Eigen::Vector6d& prop,
-                                const Eigen::Vector6d& deriv, const Eigen::Vector6d& damp);
-
-        virtual void update(const std::vector<rbd::MultiBody>& mbs,
-                const std::vector<rbd::MultiBodyConfig>& mbcs,
-                const SolverData& data);
-
-        virtual std::string nameEq() const;
-
-private:
-
-        struct Gains
-        {
-                Gains(const Eigen::Vector6d& prop, const Eigen::Vector6d& deriv,
-                      const Eigen::Vector6d& damp) :
-                      proportional(prop), derivative(deriv), damping(damp)
-                {}
-
-                Eigen::Vector6d proportional, derivative, damping;
-        };
-
-        std::map<ContactId, Gains> contGains_;
-
-        Eigen::Vector6d proportional_default_, derivative_default_, damping_default_;
-        int mainRobotIndex_;
-        std::shared_ptr<torque_control::TorqueFeedbackTerm> fbTerm_;      
-};
-
 } // qp
 
-} // tasks
-=======
-} // namespace tasks
->>>>>>> e9de5951
+} // namespace tasks