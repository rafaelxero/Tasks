--- conflicted
+++ resolved
@@ -99,11 +99,7 @@
 	/// call updateNrVars on all tasks and constraints
 	void updateNrVars(const std::vector<rbd::MultiBody>& mbs) const;
 
-<<<<<<< HEAD
-        bool hasConstraint(Constraint* co);
-=======
         bool hasConstraint(const Constraint* co);
->>>>>>> 8f4c4307
 
 	void addEqualityConstraint(Equality* co);
 	void removeEqualityConstraint(Equality* co);
