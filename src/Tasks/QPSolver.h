/*
 * Copyright 2012-2019 CNRS-UM LIRMM, CNRS-AIST JRL
 */

#pragma once

// includes
// std
#include <memory>
#include <vector>

// boost
#include <boost/timer/timer.hpp>

// Eigen
#include <Eigen/Core>

// Tasks
#include <tasks/config.hh>

#include "QPContacts.h"
#include "QPSolverData.h"

// forward declaration
// RBDyn
namespace rbd
{
class MultiBody;
struct MultiBodyConfig;
} // namespace rbd

namespace tasks
{

namespace qp
{
class Constraint;
class Equality;
class Inequality;
class GenInequality;
class Bound;
class Task;
class GenQPSolver;

<<<<<<< HEAD
class MotionConstr;
  

class TASKS_DLLAPI QPSolver
{
public:
	QPSolver();
	virtual ~QPSolver(); // declared as virtual for QPSolver to be polymorphic

	/** solve the problem
		*  \param mbs current multibody
		*  \param mbcs current state of the multibody and result of the solved problem
		*/
	bool solve(const std::vector<rbd::MultiBody>& mbs,
		std::vector<rbd::MultiBodyConfig>& mbcs);

	/** solve the problem but don't fill mbc.
		* This is usefull for the python binding.
		*  \param mbs current multibody
		*  \param mbc current state of the multibody
		*/
	bool solveNoMbcUpdate(const std::vector<rbd::MultiBody>& mbs,
                const std::vector<rbd::MultiBodyConfig>& mbcs);

	/** \brief fill mbc with the solution of the problem
		* \param mbc reslut of the solved problem
		* \param robotIndex robot index associated with mbc
		*/
	void updateMbc(rbd::MultiBodyConfig& mbc, int robotIndex) const;

	void updateConstrSize();

	void nrVars(const std::vector<rbd::MultiBody>& mbs,
		std::vector<UnilateralContact> uni,
		std::vector<BilateralContact> bi);
	int nrVars() const;

	/// call updateNrVars on all tasks
	void updateTasksNrVars(const std::vector<rbd::MultiBody>& mbs) const;
	/// call updateNrVars on all constraints
	void updateConstrsNrVars(const std::vector<rbd::MultiBody>& mbs) const;
	/// call updateNrVars on all tasks and constraints
	void updateNrVars(const std::vector<rbd::MultiBody>& mbs) const;

        bool hasConstraint(const Constraint* co);
        // std::shared_ptr<tasks::qp::MotionConstr> getMotionConstr();

	void addEqualityConstraint(Equality* co);
	void removeEqualityConstraint(Equality* co);
	int nrEqualityConstraints() const;

	void addInequalityConstraint(Inequality* co);
	void removeInequalityConstraint(Inequality* co);
	int nrInequalityConstraints() const;

	void addGenInequalityConstraint(GenInequality* co);
	void removeGenInequalityConstraint(GenInequality* co);
	int nrGenInequalityConstraints() const;

	void addBoundConstraint(Bound* co);
	void removeBoundConstraint(Bound* co);
	int nrBoundConstraints() const;

	void addConstraint(Constraint* co);
	void addConstraint(const std::vector<rbd::MultiBody>& mbs, Constraint* co);
	void removeConstraint(Constraint* co);
	int nrConstraints() const;

	void addTask(Task* task);
	void addTask(const std::vector<rbd::MultiBody>& mbs, Task* task);
	void removeTask(Task* task);
	void resetTasks();
	int nrTasks() const;

	void solver(const std::string& name);

	const SolverData& data() const;
	SolverData& data();

	const Eigen::VectorXd& result() const;
	Eigen::VectorXd alphaDVec() const;
	Eigen::VectorXd alphaDVec(int rIndex) const;

	Eigen::VectorXd lambdaVec() const;
	Eigen::VectorXd lambdaVec(int cIndex) const;

	int contactLambdaPosition(const ContactId& cId) const;

	boost::timer::cpu_times solveTime() const;
	boost::timer::cpu_times solveAndBuildTime() const;
=======
class TASKS_DLLAPI QPSolver
{
public:
  QPSolver();
  ~QPSolver();

  /** solve the problem
   *  \param mbs current multibody
   *  \param mbcs current state of the multibody and result of the solved problem
   */
  bool solve(const std::vector<rbd::MultiBody> & mbs, std::vector<rbd::MultiBodyConfig> & mbcs);

  /** solve the problem but don't fill mbc.
   * This is usefull for the python binding.
   *  \param mbs current multibody
   *  \param mbc current state of the multibody
   */
  bool solveNoMbcUpdate(const std::vector<rbd::MultiBody> & mbs, const std::vector<rbd::MultiBodyConfig> & mbcs);

  /** \brief fill mbc with the solution of the problem
   * \param mbc reslut of the solved problem
   * \param robotIndex robot index associated with mbc
   */
  void updateMbc(rbd::MultiBodyConfig & mbc, int robotIndex) const;

  void updateConstrSize();

  void nrVars(const std::vector<rbd::MultiBody> & mbs,
              std::vector<UnilateralContact> uni,
              std::vector<BilateralContact> bi);
  int nrVars() const;

  /// call updateNrVars on all tasks
  void updateTasksNrVars(const std::vector<rbd::MultiBody> & mbs) const;
  /// call updateNrVars on all constraints
  void updateConstrsNrVars(const std::vector<rbd::MultiBody> & mbs) const;
  /// call updateNrVars on all tasks and constraints
  void updateNrVars(const std::vector<rbd::MultiBody> & mbs) const;

  void addEqualityConstraint(Equality * co);
  void removeEqualityConstraint(Equality * co);
  int nrEqualityConstraints() const;

  void addInequalityConstraint(Inequality * co);
  void removeInequalityConstraint(Inequality * co);
  int nrInequalityConstraints() const;

  void addGenInequalityConstraint(GenInequality * co);
  void removeGenInequalityConstraint(GenInequality * co);
  int nrGenInequalityConstraints() const;

  void addBoundConstraint(Bound * co);
  void removeBoundConstraint(Bound * co);
  int nrBoundConstraints() const;

  void addConstraint(Constraint * co);
  void addConstraint(const std::vector<rbd::MultiBody> & mbs, Constraint * co);
  void removeConstraint(Constraint * co);
  int nrConstraints() const;

  void addTask(Task * task);
  void addTask(const std::vector<rbd::MultiBody> & mbs, Task * task);
  void removeTask(Task * task);
  void resetTasks();
  int nrTasks() const;

  void solver(const std::string & name);
  std::string solver() const;

  const SolverData & data() const;
  SolverData & data();

  const Eigen::VectorXd & result() const;
  Eigen::VectorXd alphaDVec() const;
  Eigen::VectorXd alphaDVec(int rIndex) const;

  Eigen::VectorXd lambdaVec() const;
  Eigen::VectorXd lambdaVec(int cIndex) const;

  int contactLambdaPosition(const ContactId & cId) const;

  boost::timer::cpu_times solveTime() const;
  boost::timer::cpu_times solveAndBuildTime() const;
>>>>>>> e9de5951

protected:
  void preUpdate(const std::vector<rbd::MultiBody> & mbs, const std::vector<rbd::MultiBodyConfig> & mbcs);
  void postUpdate(const std::vector<rbd::MultiBody> & mbs, std::vector<rbd::MultiBodyConfig> & mbcs, bool success);

private:
<<<<<<< HEAD
	int maxEqLines_, maxInEqLines_, maxGenInEqLines_;

protected:     
	std::vector<Constraint*> constr_;
	std::vector<Equality*> eqConstr_;
	std::vector<Inequality*> inEqConstr_;
	std::vector<GenInequality*> genInEqConstr_;
	std::vector<Bound*> boundConstr_;
=======
  std::vector<Constraint *> constr_;
  std::vector<Equality *> eqConstr_;
  std::vector<Inequality *> inEqConstr_;
  std::vector<GenInequality *> genInEqConstr_;
  std::vector<Bound *> boundConstr_;
>>>>>>> e9de5951

  std::vector<Task *> tasks_;

<<<<<<< HEAD
        SolverData data_;
=======
  SolverData data_;

  int maxEqLines_, maxInEqLines_, maxGenInEqLines_;
>>>>>>> e9de5951

  std::unique_ptr<GenQPSolver> solver_;

  boost::timer::cpu_timer solverTimer_, solverAndBuildTimer_;
};

<<<<<<< HEAD

 
class TASKS_DLLAPI PassivityPIDTerm_QPSolver : public QPSolver
{
public:
        PassivityPIDTerm_QPSolver();
  
  	bool solve(const std::vector<rbd::MultiBody>& mbs,
                   std::vector<rbd::MultiBodyConfig>& mbcs_real,
                   std::vector<rbd::MultiBodyConfig>& mbcs_calc);
        
  	bool solveNoMbcUpdate(const std::vector<rbd::MultiBody>& mbs,
                              const std::vector<rbd::MultiBodyConfig>& mbcs_real,
                              const std::vector<rbd::MultiBodyConfig>& mbcs_calc);

 protected:
        void preUpdate(const std::vector<rbd::MultiBody>& mbs,
                       const std::vector<rbd::MultiBodyConfig>& mbcs_real,
                       const std::vector<rbd::MultiBodyConfig>& mbcs_calc);
};

 

=======
>>>>>>> e9de5951
class TASKS_DLLAPI Constraint
{
public:
  virtual ~Constraint() {}
  virtual void updateNrVars(const std::vector<rbd::MultiBody> & msb, const SolverData & data) = 0;

  virtual void update(const std::vector<rbd::MultiBody> & mbs,
                      const std::vector<rbd::MultiBodyConfig> & mbcs,
                      const SolverData & data) = 0;
};

template<typename... Fun>
class ConstraintFunction : public Constraint, public Fun...
{
public:
  virtual ~ConstraintFunction() override {}

  void addToSolver(QPSolver & sol)
  {
    sol.addConstraint(this);
    addToSolver_p(sol, (&Fun::addToSolver)...);
  }

  void addToSolver(const std::vector<rbd::MultiBody> & mbs, QPSolver & sol)
  {
    sol.addConstraint(mbs, this);
    addToSolver_p(sol, (&Fun::addToSolver)...);
  }

  void removeFromSolver(QPSolver & sol)
  {
    sol.removeConstraint(this);
    removeFromSolver_p(sol, (&Fun::removeFromSolver)...);
  }

private:
  void addToSolver_p(QPSolver & /* sol */) {}

  template<typename F, typename... NextFun>
  void addToSolver_p(QPSolver & sol, F function, NextFun... nFun)
  {
    (this->*function)(sol);
    addToSolver_p(sol, nFun...);
  }

  void removeFromSolver_p(QPSolver & /* sol */) {}

  template<typename F, typename... NextFun>
  void removeFromSolver_p(QPSolver & sol, F function, NextFun... nFun)
  {
    (this->*function)(sol);
    removeFromSolver_p(sol, nFun...);
  }
};

class TASKS_DLLAPI Equality
{
public:
  virtual ~Equality() {}
  virtual int maxEq() const = 0;
  virtual int nrEq() const
  {
    return maxEq();
  }

  virtual const Eigen::MatrixXd & AEq() const = 0;
  virtual const Eigen::VectorXd & bEq() const = 0;

  virtual std::string nameEq() const = 0;
  virtual std::string descEq(const std::vector<rbd::MultiBody> & mbs, int i) = 0;

  void addToSolver(QPSolver & sol)
  {
    sol.addEqualityConstraint(this);
  }

  void removeFromSolver(QPSolver & sol)
  {
    sol.removeEqualityConstraint(this);
  }
};

class TASKS_DLLAPI Inequality
{
public:
  virtual ~Inequality() {}
  virtual int maxInEq() const = 0;
  virtual int nrInEq() const
  {
    return maxInEq();
  }

  virtual const Eigen::MatrixXd & AInEq() const = 0;
  virtual const Eigen::VectorXd & bInEq() const = 0;

  virtual std::string nameInEq() const = 0;
  virtual std::string descInEq(const std::vector<rbd::MultiBody> & mbs, int i) = 0;

  void addToSolver(QPSolver & sol)
  {
    sol.addInequalityConstraint(this);
  }

  void removeFromSolver(QPSolver & sol)
  {
    sol.removeInequalityConstraint(this);
  }
};

class TASKS_DLLAPI GenInequality
{
public:
  virtual ~GenInequality() {}
  virtual int maxGenInEq() const = 0;
  virtual int nrGenInEq() const
  {
    return maxGenInEq();
  }

  virtual const Eigen::MatrixXd & AGenInEq() const = 0;
  virtual const Eigen::VectorXd & LowerGenInEq() const = 0;
  virtual const Eigen::VectorXd & UpperGenInEq() const = 0;

  virtual std::string nameGenInEq() const = 0;
  virtual std::string descGenInEq(const std::vector<rbd::MultiBody> & mbs, int i) = 0;

  void addToSolver(QPSolver & sol)
  {
    sol.addGenInequalityConstraint(this);
  }

  void removeFromSolver(QPSolver & sol)
  {
    sol.removeGenInequalityConstraint(this);
  }
};

class TASKS_DLLAPI Bound
{
public:
  virtual ~Bound() {}
  virtual int beginVar() const = 0;

  virtual const Eigen::VectorXd & Lower() const = 0;
  virtual const Eigen::VectorXd & Upper() const = 0;

  virtual std::string nameBound() const = 0;
  virtual std::string descBound(const std::vector<rbd::MultiBody> & mbs, int i) = 0;

  void addToSolver(QPSolver & sol)
  {
    sol.addBoundConstraint(this);
  }

  void removeFromSolver(QPSolver & sol)
  {
    sol.removeBoundConstraint(this);
  }
};

class TASKS_DLLAPI Task
{
public:
  Task(double weight) : weight_(weight) {}
  virtual ~Task() {}

  virtual double weight() const
  {
    return weight_;
  }

  virtual void weight(double w)
  {
    weight_ = w;
  }

  virtual std::pair<int, int> begin() const = 0;

  virtual void updateNrVars(const std::vector<rbd::MultiBody> & mbs, const SolverData & data) = 0;
  virtual void update(const std::vector<rbd::MultiBody> & mbs,
                      const std::vector<rbd::MultiBodyConfig> & mbcs,
                      const SolverData & data) = 0;

  virtual const Eigen::MatrixXd & Q() const = 0;
  virtual const Eigen::VectorXd & C() const = 0;

private:
  double weight_;
};

class TASKS_DLLAPI HighLevelTask
{
public:
  virtual ~HighLevelTask() {}

  virtual int dim() = 0;

  virtual void update(const std::vector<rbd::MultiBody> & mbs,
                      const std::vector<rbd::MultiBodyConfig> & mbcs,
                      const SolverData & data) = 0;

  virtual const Eigen::MatrixXd & jac() = 0;
  virtual const Eigen::VectorXd & eval() = 0;
  virtual const Eigen::VectorXd & speed() = 0;
  virtual const Eigen::VectorXd & normalAcc() = 0;
};

template<typename T>
struct constr_traits
{
};

template<>
struct constr_traits<Equality>
{
  static int maxLines(const Equality * constr)
  {
    return constr->maxEq();
  }

  static int nrLines(const Equality * constr)
  {
    return constr->nrEq();
  }

  static std::string name(const Equality * constr)
  {
    return constr->nameEq();
  }

  static std::string desc(Equality * constr, const std::vector<rbd::MultiBody> & mbs, int i)
  {
    return constr->descEq(mbs, i);
  }
};

template<>
struct constr_traits<Inequality>
{
  static int maxLines(const Inequality * constr)
  {
    return constr->maxInEq();
  }

  static int nrLines(const Inequality * constr)
  {
    return constr->nrInEq();
  }

  static std::string name(const Inequality * constr)
  {
    return constr->nameInEq();
  }

  static std::string desc(Inequality * constr, const std::vector<rbd::MultiBody> & mbs, int i)
  {
    return constr->descInEq(mbs, i);
  }
};

template<>
struct constr_traits<GenInequality>
{
  static int maxLines(const GenInequality * constr)
  {
    return constr->maxGenInEq();
  }

  static int nrLines(const GenInequality * constr)
  {
    return constr->nrGenInEq();
  }

  static std::string name(const GenInequality * constr)
  {
    return constr->nameGenInEq();
  }

  static std::string desc(GenInequality * constr, const std::vector<rbd::MultiBody> & mbs, int i)
  {
    return constr->descGenInEq(mbs, i);
  }
};

} // namespace qp

} // namespace tasks<|MERGE_RESOLUTION|>--- conflicted
+++ resolved
@@ -42,103 +42,13 @@
 class Task;
 class GenQPSolver;
 
-<<<<<<< HEAD
-class MotionConstr;
-  
-
+// class MotionConstr;
+          
 class TASKS_DLLAPI QPSolver
 {
 public:
-	QPSolver();
-	virtual ~QPSolver(); // declared as virtual for QPSolver to be polymorphic
-
-	/** solve the problem
-		*  \param mbs current multibody
-		*  \param mbcs current state of the multibody and result of the solved problem
-		*/
-	bool solve(const std::vector<rbd::MultiBody>& mbs,
-		std::vector<rbd::MultiBodyConfig>& mbcs);
-
-	/** solve the problem but don't fill mbc.
-		* This is usefull for the python binding.
-		*  \param mbs current multibody
-		*  \param mbc current state of the multibody
-		*/
-	bool solveNoMbcUpdate(const std::vector<rbd::MultiBody>& mbs,
-                const std::vector<rbd::MultiBodyConfig>& mbcs);
-
-	/** \brief fill mbc with the solution of the problem
-		* \param mbc reslut of the solved problem
-		* \param robotIndex robot index associated with mbc
-		*/
-	void updateMbc(rbd::MultiBodyConfig& mbc, int robotIndex) const;
-
-	void updateConstrSize();
-
-	void nrVars(const std::vector<rbd::MultiBody>& mbs,
-		std::vector<UnilateralContact> uni,
-		std::vector<BilateralContact> bi);
-	int nrVars() const;
-
-	/// call updateNrVars on all tasks
-	void updateTasksNrVars(const std::vector<rbd::MultiBody>& mbs) const;
-	/// call updateNrVars on all constraints
-	void updateConstrsNrVars(const std::vector<rbd::MultiBody>& mbs) const;
-	/// call updateNrVars on all tasks and constraints
-	void updateNrVars(const std::vector<rbd::MultiBody>& mbs) const;
-
-        bool hasConstraint(const Constraint* co);
-        // std::shared_ptr<tasks::qp::MotionConstr> getMotionConstr();
-
-	void addEqualityConstraint(Equality* co);
-	void removeEqualityConstraint(Equality* co);
-	int nrEqualityConstraints() const;
-
-	void addInequalityConstraint(Inequality* co);
-	void removeInequalityConstraint(Inequality* co);
-	int nrInequalityConstraints() const;
-
-	void addGenInequalityConstraint(GenInequality* co);
-	void removeGenInequalityConstraint(GenInequality* co);
-	int nrGenInequalityConstraints() const;
-
-	void addBoundConstraint(Bound* co);
-	void removeBoundConstraint(Bound* co);
-	int nrBoundConstraints() const;
-
-	void addConstraint(Constraint* co);
-	void addConstraint(const std::vector<rbd::MultiBody>& mbs, Constraint* co);
-	void removeConstraint(Constraint* co);
-	int nrConstraints() const;
-
-	void addTask(Task* task);
-	void addTask(const std::vector<rbd::MultiBody>& mbs, Task* task);
-	void removeTask(Task* task);
-	void resetTasks();
-	int nrTasks() const;
-
-	void solver(const std::string& name);
-
-	const SolverData& data() const;
-	SolverData& data();
-
-	const Eigen::VectorXd& result() const;
-	Eigen::VectorXd alphaDVec() const;
-	Eigen::VectorXd alphaDVec(int rIndex) const;
-
-	Eigen::VectorXd lambdaVec() const;
-	Eigen::VectorXd lambdaVec(int cIndex) const;
-
-	int contactLambdaPosition(const ContactId& cId) const;
-
-	boost::timer::cpu_times solveTime() const;
-	boost::timer::cpu_times solveAndBuildTime() const;
-=======
-class TASKS_DLLAPI QPSolver
-{
-public:
   QPSolver();
-  ~QPSolver();
+  ~QPSolver();  // virtual ~QPSolver(); // declared as virtual for QPSolver to be polymorphic
 
   /** solve the problem
    *  \param mbs current multibody
@@ -173,6 +83,9 @@
   /// call updateNrVars on all tasks and constraints
   void updateNrVars(const std::vector<rbd::MultiBody> & mbs) const;
 
+  bool hasConstraint(const Constraint* co);
+  // std::shared_ptr<tasks::qp::MotionConstr> getMotionConstr();
+
   void addEqualityConstraint(Equality * co);
   void removeEqualityConstraint(Equality * co);
   int nrEqualityConstraints() const;
@@ -217,71 +130,47 @@
 
   boost::timer::cpu_times solveTime() const;
   boost::timer::cpu_times solveAndBuildTime() const;
->>>>>>> e9de5951
 
 protected:
   void preUpdate(const std::vector<rbd::MultiBody> & mbs, const std::vector<rbd::MultiBodyConfig> & mbcs);
   void postUpdate(const std::vector<rbd::MultiBody> & mbs, std::vector<rbd::MultiBodyConfig> & mbcs, bool success);
 
-private:
-<<<<<<< HEAD
-	int maxEqLines_, maxInEqLines_, maxGenInEqLines_;
-
-protected:     
-	std::vector<Constraint*> constr_;
-	std::vector<Equality*> eqConstr_;
-	std::vector<Inequality*> inEqConstr_;
-	std::vector<GenInequality*> genInEqConstr_;
-	std::vector<Bound*> boundConstr_;
-=======
   std::vector<Constraint *> constr_;
   std::vector<Equality *> eqConstr_;
   std::vector<Inequality *> inEqConstr_;
   std::vector<GenInequality *> genInEqConstr_;
   std::vector<Bound *> boundConstr_;
->>>>>>> e9de5951
 
   std::vector<Task *> tasks_;
 
-<<<<<<< HEAD
-        SolverData data_;
-=======
   SolverData data_;
 
   int maxEqLines_, maxInEqLines_, maxGenInEqLines_;
->>>>>>> e9de5951
 
   std::unique_ptr<GenQPSolver> solver_;
 
   boost::timer::cpu_timer solverTimer_, solverAndBuildTimer_;
 };
 
-<<<<<<< HEAD
-
- 
 class TASKS_DLLAPI PassivityPIDTerm_QPSolver : public QPSolver
 {
 public:
-        PassivityPIDTerm_QPSolver();
+  PassivityPIDTerm_QPSolver();
   
-  	bool solve(const std::vector<rbd::MultiBody>& mbs,
-                   std::vector<rbd::MultiBodyConfig>& mbcs_real,
-                   std::vector<rbd::MultiBodyConfig>& mbcs_calc);
+  bool solve(const std::vector<rbd::MultiBody> & mbs,
+             std::vector<rbd::MultiBodyConfig> & mbcs_real,
+             std::vector<rbd::MultiBodyConfig> & mbcs_calc);
         
-  	bool solveNoMbcUpdate(const std::vector<rbd::MultiBody>& mbs,
-                              const std::vector<rbd::MultiBodyConfig>& mbcs_real,
-                              const std::vector<rbd::MultiBodyConfig>& mbcs_calc);
+  bool solveNoMbcUpdate(const std::vector<rbd::MultiBody> & mbs,
+                        const std::vector<rbd::MultiBodyConfig> & mbcs_real,
+                        const std::vector<rbd::MultiBodyConfig> & mbcs_calc);
 
  protected:
-        void preUpdate(const std::vector<rbd::MultiBody>& mbs,
-                       const std::vector<rbd::MultiBodyConfig>& mbcs_real,
-                       const std::vector<rbd::MultiBodyConfig>& mbcs_calc);
-};
-
- 
-
-=======
->>>>>>> e9de5951
+  void preUpdate(const std::vector<rbd::MultiBody> & mbs,
+                 const std::vector<rbd::MultiBodyConfig> & mbcs_real,
+                 const std::vector<rbd::MultiBodyConfig> & mbcs_calc);
+};
+
 class TASKS_DLLAPI Constraint
 {
 public:
