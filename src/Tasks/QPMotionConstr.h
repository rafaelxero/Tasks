--- conflicted
+++ resolved
@@ -150,13 +150,8 @@
 
 	// Constraint
 	virtual void update(const std::vector<rbd::MultiBody>& mbs,
-<<<<<<< HEAD
                             const std::vector<rbd::MultiBodyConfig>& mbcs,
-                            const SolverData& data);
-=======
-		const std::vector<rbd::MultiBodyConfig>& mbcs,
-		const SolverData& data) override;
->>>>>>> 5634d162
+                            const SolverData& data) override;
         //Matrix
         const Eigen::MatrixXd matrix() const
         {
