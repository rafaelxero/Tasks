--- conflicted
+++ resolved
@@ -81,12 +81,8 @@
 class TASKS_DLLAPI MotionConstrCommon : public ConstraintFunction<GenInequality>
 {
 public:
-<<<<<<< HEAD
-        MotionConstrCommon(const std::vector<rbd::MultiBody>& mbs, int robotIndex);
-=======
   MotionConstrCommon(const std::vector<rbd::MultiBody>& mbs, int robotIndex,
                      const std::shared_ptr<rbd::ForwardDynamics> fd);
->>>>>>> 8f4c4307
 
 	virtual void computeTorque(const Eigen::VectorXd& alphaD,
 		const Eigen::VectorXd& lambda);
@@ -149,10 +145,7 @@
 {
 public:
 	MotionConstr(const std::vector<rbd::MultiBody>& mbs, int robotIndex,
-<<<<<<< HEAD
-=======
                      const std::shared_ptr<rbd::ForwardDynamics> fd,
->>>>>>> 8f4c4307
 		     const TorqueBound& tb);
 
 	// Constraint
@@ -189,15 +182,9 @@
 class TASKS_DLLAPI MotionSpringConstr : public MotionConstr
 {
 public:
-<<<<<<< HEAD
-	MotionSpringConstr(const std::vector<rbd::MultiBody>& mbs,
-			   int robotIndex, const TorqueBound& tb,
-			   const std::vector<SpringJoint>& springs);
-=======
 	MotionSpringConstr(const std::vector<rbd::MultiBody>& mbs, int robotIndex,
                            const std::shared_ptr<rbd::ForwardDynamics> fd,
                            const TorqueBound& tb, const std::vector<SpringJoint>& springs);
->>>>>>> 8f4c4307
 
 	// Constraint
 	virtual void update(const std::vector<rbd::MultiBody>& mbs,
@@ -226,14 +213,9 @@
 class TASKS_DLLAPI MotionPolyConstr : public MotionConstrCommon
 {
 public:
-<<<<<<< HEAD
-	MotionPolyConstr(const std::vector<rbd::MultiBody>& mbs,
-			 int robotIndex, const PolyTorqueBound& ptb);
-=======
 	MotionPolyConstr(const std::vector<rbd::MultiBody>& mbs, int robotIndex,
                          const std::shared_ptr<rbd::ForwardDynamics> fd,
                          const PolyTorqueBound& ptb);
->>>>>>> 8f4c4307
 
 	// Constraint
 	virtual void update(const std::vector<rbd::MultiBody>& mbs,
@@ -246,22 +228,6 @@
 };
 
 
-<<<<<<< HEAD
-class TASKS_DLLAPI PassiveMotionConstr : public MotionConstr
-{
-public:
-
-	enum VelGainType
-	{
-	  Diagonal = 0,
-	  MassMatrix = 1
-	};
-
-        PassiveMotionConstr(const std::vector<rbd::MultiBody>& mbs,
-			    int robotIndex, const TorqueBound& tb,
-			    const std::shared_ptr<std::vector<rbd::MultiBodyConfig>> mbcs_calc,
-			    double lambda, VelGainType velGainType);
-=======
 class TASKS_DLLAPI IntglTermMotionConstr : public MotionConstr
 {
 public:
@@ -270,7 +236,6 @@
                               const std::shared_ptr<rbd::ForwardDynamics> fd,
                               const std::shared_ptr<integral::IntegralTerm> intglTerm,
                               const TorqueBound& tb);  
->>>>>>> 8f4c4307
 
 	void computeTorque(const Eigen::VectorXd& alphaD,
 			   const Eigen::VectorXd& lambda) override;
@@ -281,21 +246,8 @@
 			    const SolverData& data);
 
 private:
-<<<<<<< HEAD
-	// Compute the passification term...
-	void computeP(const rbd::MultiBody& mb,
-		      const rbd::MultiBodyConfig& mbc_real,
-		      const rbd::MultiBodyConfig& mbc_calc);
-
-	double lambda_;
-	VelGainType velGainType_;
-
-	std::shared_ptr<std::vector<rbd::MultiBodyConfig>> mbcs_calc_;
-	Eigen::VectorXd P_;
-=======
 
         std::shared_ptr<integral::IntegralTerm> intglTerm_;
->>>>>>> 8f4c4307
 };
 
 
