--- conflicted
+++ resolved
@@ -27,137 +27,8 @@
 class TASKS_DLLAPI SolverData
 {
 public:
-<<<<<<< HEAD
-	friend class QPSolver;
-        friend class PassivityPIDTerm_QPSolver;
-
-	SolverData();
-
-	int nrVars() const
-	{
-		return nrVars_;
-	}
-
-	int totalAlphaD() const
-	{
-		return totalAlphaD_;
-	}
-
-	int totalLambda() const
-	{
-		return totalLambda_;
-	}
-
-	int alphaD(int robotIndex) const
-	{
-		return alphaD_[robotIndex];
-	}
-
-	int lambda(int contactIndex) const
-	{
-		return lambda_[contactIndex];
-	}
-
-	int alphaDBegin() const
-	{
-		return 0;
-	}
-
-	int alphaDBegin(int robotIndex) const
-	{
-		return alphaDBegin_[robotIndex];
-	}
-
-	int lambdaBegin() const
-	{
-		return totalAlphaD_;
-	}
-
-	int lambdaBegin(int contactIndex) const
-	{
-		return lambdaBegin_[contactIndex];
-	}
-
-	int nrUniLambda() const
-	{
-		return nrUniLambda_;
-	}
-
-	int nrBiLambda() const
-	{
-		return nrBiLambda_;
-	}
-
-	int unilateralBegin() const
-	{
-		return lambdaBegin();
-	}
-
-	int bilateralBegin() const
-	{
-		return unilateralBegin() + nrUniLambda_;
-	}
-
-	int nrContacts() const
-	{
-		return static_cast<int>(uniCont_.size() + biCont_.size());
-	}
-
-	const std::vector<UnilateralContact>& unilateralContacts() const
-	{
-		return uniCont_;
-	}
-
-	const std::vector<BilateralContact>& bilateralContacts() const
-	{
-		return biCont_;
-	}
-
-	const std::vector<BilateralContact>& allContacts() const
-	{
-		return allCont_;
-	}
-
-	void computeNormalAccB(const std::vector<rbd::MultiBody>& mbs,
-												const std::vector<rbd::MultiBodyConfig>& mbcs);
-
-	const std::vector<std::vector<sva::MotionVecd>>& normalAccB() const
-	{
-		return normalAccB_;
-	}
-
-	const std::vector<sva::MotionVecd>& normalAccB(int robotIndex) const
-	{
-		return normalAccB_[robotIndex];
-	}
-
-        const Eigen::VectorXd& lambdaVecPrev() const
-        {
-                return lambdaVecPrev_;
-        }
-        
-
-protected:
-	std::vector<int> alphaD_; //< each robot alphaD vector size
-	std::vector<int> alphaDBegin_; //< each robot alphaD vector begin in x
-	std::vector<int> lambda_; //< each contact lambda
-	std::vector<int> lambdaBegin_; //< each contact lambda vector begin in x
-	int totalAlphaD_, totalLambda_;
-	int nrUniLambda_, nrBiLambda_;
-	int nrVars_; //< total number of var
-
-	std::vector<UnilateralContact> uniCont_;
-	std::vector<BilateralContact> biCont_;
-	std::vector<BilateralContact> allCont_;
-
-	std::vector<int> mobileRobotIndex_; //< robot index with dof > 0
-	/// normal acceleration of each body of each robot
-	std::vector<std::vector<sva::MotionVecd>> normalAccB_;
-
-	Eigen::VectorXd passiveTorque_;
-        Eigen::VectorXd lambdaVecPrev_;
-=======
   friend class QPSolver;
+  friend class PassivityPIDTerm_QPSolver;
 
   SolverData();
 
@@ -258,7 +129,13 @@
     return normalAccB_[robotIndex];
   }
 
-private:
+  const Eigen::VectorXd& lambdaVecPrev() const
+  {
+    return lambdaVecPrev_;
+  }
+
+// private:
+protected:
   std::vector<int> alphaD_; //< each robot alphaD vector size
   std::vector<int> alphaDBegin_; //< each robot alphaD vector begin in x
   std::vector<int> lambda_; //< each contact lambda
@@ -274,7 +151,9 @@
   std::vector<int> mobileRobotIndex_; //< robot index with dof > 0
   /// normal acceleration of each body of each robot
   std::vector<std::vector<sva::MotionVecd>> normalAccB_;
->>>>>>> e9de5951
+
+  Eigen::VectorXd passiveTorque_;
+  Eigen::VectorXd lambdaVecPrev_;
 };
 
 } // namespace qp
