// Copyright 2012-2016 CNRS-UM LIRMM, CNRS-AIST JRL
//
// This file is part of Tasks.
//
// Tasks is free software: you can redistribute it and/or modify
// it under the terms of the GNU Lesser General Public License as published by
// the Free Software Foundation, either version 3 of the License, or
// (at your option) any later version.
//
// Tasks is distributed in the hope that it will be useful,
// but WITHOUT ANY WARRANTY; without even the implied warranty of
// MERCHANTABILITY or FITNESS FOR A PARTICULAR PURPOSE.  See the
// GNU Lesser General Public License for more details.
//
// You should have received a copy of the GNU Lesser General Public License
// along with Tasks.  If not, see <http://www.gnu.org/licenses/>.

// associated header
#include "Tasks/QPTasks.h"

// includes
// std
#include <cmath>
#include <iterator>
#include <set>

// Eigen
#include <Eigen/Geometry>

// RBDyn
#include <RBDyn/MultiBody.h>
#include <RBDyn/MultiBodyConfig.h>

namespace tasks
{

namespace qp
{


/**
	*														SetPointTaskCommon
	*/


SetPointTaskCommon::SetPointTaskCommon(const std::vector<rbd::MultiBody>& mbs,
	int rI,
	HighLevelTask* hlTask,
	double weight):
	Task(weight),
	hlTask_(hlTask),
	error_(hlTask->dim()),
	dimWeight_(Eigen::VectorXd::Ones(hlTask->dim())),
	robotIndex_(rI),
	alphaDBegin_(0),
	Q_(mbs[rI].nrDof(), mbs[rI].nrDof()),
	C_(mbs[rI].nrDof()),
	preQ_(hlTask->dim(), mbs[rI].nrDof()),
	preC_(hlTask->dim())
{}


SetPointTaskCommon::SetPointTaskCommon(const std::vector<rbd::MultiBody>& mbs,
	int rI,
	HighLevelTask* hlTask,
	const Eigen::VectorXd& dimWeight, double weight):
	Task(weight),
	hlTask_(hlTask),
	error_(hlTask->dim()),
	dimWeight_(dimWeight),
	robotIndex_(rI),
	alphaDBegin_(0),
	Q_(mbs[rI].nrDof(), mbs[rI].nrDof()),
	C_(mbs[rI].nrDof()),
	preQ_(hlTask->dim(), mbs[rI].nrDof()),
	preC_(hlTask->dim())
{}


void SetPointTaskCommon::dimWeight(const Eigen::VectorXd& dim)
{
	dimWeight_ = dim;
}


void SetPointTaskCommon::updateNrVars(const std::vector<rbd::MultiBody>& /* mbs */,
	const SolverData& data)
{
	alphaDBegin_ = data.alphaDBegin(robotIndex_);
}


void SetPointTaskCommon::computeQC(Eigen::VectorXd& error)
{
	const Eigen::MatrixXd& J = hlTask_->jac();
	const Eigen::VectorXd& normalAcc = hlTask_->normalAcc();

	error.noalias() -= normalAcc;
	preC_.noalias() = dimWeight_.asDiagonal()*error;
	C_.noalias() = -J.transpose()*preC_;

	preQ_.noalias() = dimWeight_.asDiagonal()*J;
	Q_.noalias() = J.transpose()*preQ_;
}


const Eigen::MatrixXd& SetPointTaskCommon::Q() const
{
	return Q_;
}


const Eigen::VectorXd& SetPointTaskCommon::C() const
{
	return C_;
}


/**
	*														SetPointTask
	*/


SetPointTask::SetPointTask(const std::vector<rbd::MultiBody>& mbs,
	int rI,
	HighLevelTask* hlTask,
	double stiffness, double weight):
	SetPointTaskCommon(mbs, rI, hlTask, weight),
	stiffness_(stiffness),
	stiffnessSqrt_(2.*std::sqrt(stiffness))
{}


SetPointTask::SetPointTask(const std::vector<rbd::MultiBody>& mbs,
	int rI,
	HighLevelTask* hlTask,
	double stiffness, const Eigen::VectorXd& dimWeight, double weight):
	SetPointTaskCommon(mbs, rI, hlTask, dimWeight, weight),
	stiffness_(stiffness),
	stiffnessSqrt_(2.*std::sqrt(stiffness))
{}


void SetPointTask::stiffness(double stiffness)
{
	stiffness_ = stiffness;
	stiffnessSqrt_ = 2.*std::sqrt(stiffness);
}


void SetPointTask::update(const std::vector<rbd::MultiBody>& mbs,
	const std::vector<rbd::MultiBodyConfig>& mbcs,
	const SolverData& data)
{
	hlTask_->update(mbs, mbcs, data);

	const Eigen::VectorXd& err = hlTask_->eval();
	const Eigen::VectorXd& speed = hlTask_->speed();

	error_.noalias() = stiffness_*err;
	error_.noalias() -= stiffnessSqrt_*speed;
	computeQC(error_);
}


/**
	*														TrackingTask
	*/


TrackingTask::TrackingTask(const std::vector<rbd::MultiBody>& mbs,
	int rI,
	HighLevelTask* hlTask,
	double gainPos, double gainVel, double weight):
	SetPointTaskCommon(mbs, rI, hlTask, weight),
	gainPos_(gainPos),
	gainVel_(gainVel),
	errorPos_(Eigen::VectorXd::Zero(hlTask->dim())),
	errorVel_(Eigen::VectorXd::Zero(hlTask->dim())),
	refAccel_(Eigen::VectorXd::Zero(hlTask->dim()))
{}


TrackingTask::TrackingTask(const std::vector<rbd::MultiBody>& mbs,
	int rI,
	HighLevelTask* hlTask,
	double gainPos, double gainVel, const Eigen::VectorXd& dimWeight, double weight):
	SetPointTaskCommon(mbs, rI, hlTask, dimWeight, weight),
	gainPos_(gainPos),
	gainVel_(gainVel),
	errorPos_(Eigen::VectorXd::Zero(hlTask->dim())),
	errorVel_(Eigen::VectorXd::Zero(hlTask->dim())),
	refAccel_(Eigen::VectorXd::Zero(hlTask->dim()))
{}


void TrackingTask::setGains(double gainPos, double gainVel)
{
	gainPos_ = gainPos;
	gainVel_ = gainVel;
}


void TrackingTask::errorPos(const Eigen::VectorXd& errorPos)
{
	errorPos_ = errorPos;
}


void TrackingTask::errorVel(const Eigen::VectorXd& errorVel)
{
	errorVel_ = errorVel;
}


void TrackingTask::refAccel(const Eigen::VectorXd& refAccel)
{
	refAccel_ = refAccel;
}


void TrackingTask::update(const std::vector<rbd::MultiBody>& mbs,
	const std::vector<rbd::MultiBodyConfig>& mbcs,
	const SolverData& data)
{
	hlTask_->update(mbs, mbcs, data);

	error_.noalias() = gainPos_*errorPos_;
	error_.noalias() += gainVel_*errorVel_;
	error_.noalias() += refAccel_;
	computeQC(error_);
}


/**
	*														TrajectoryTask
	*/


TrajectoryTask::TrajectoryTask(const std::vector<rbd::MultiBody>& mbs,
	int rI,
	HighLevelTask* hlTask,
	double gainPos, double gainVel, double weight):
	SetPointTaskCommon(mbs, rI, hlTask, weight),
	gainPos_(gainPos),
	gainVel_(gainVel),
	refVel_(Eigen::VectorXd::Zero(hlTask->dim())),
	refAccel_(Eigen::VectorXd::Zero(hlTask->dim()))
{}


TrajectoryTask::TrajectoryTask(const std::vector<rbd::MultiBody>& mbs,
	int rI,
	HighLevelTask* hlTask,
	double gainPos, double gainVel, const Eigen::VectorXd& dimWeight, double weight):
	SetPointTaskCommon(mbs, rI, hlTask, dimWeight, weight),
	gainPos_(gainPos),
	gainVel_(gainVel),
	refVel_(Eigen::VectorXd::Zero(hlTask->dim())),
	refAccel_(Eigen::VectorXd::Zero(hlTask->dim()))
{}


void TrajectoryTask::setGains(double gainPos, double gainVel)
{
	gainPos_ = gainPos;
	gainVel_ = gainVel;
}


void TrajectoryTask::refVel(const Eigen::VectorXd& refVel)
{
	refVel_ = refVel;
}


void TrajectoryTask::refAccel(const Eigen::VectorXd& refAccel)
{
	refAccel_ = refAccel;
}


void TrajectoryTask::update(const std::vector<rbd::MultiBody>& mbs,
	const std::vector<rbd::MultiBodyConfig>& mbcs,
	const SolverData& data)
{
	hlTask_->update(mbs, mbcs, data);

	const Eigen::VectorXd& err = hlTask_->eval();
	const Eigen::VectorXd& speed = hlTask_->speed();

	error_.noalias() = gainPos_*err;
	error_.noalias() += gainVel_*(refVel_ - speed);
	error_.noalias() += refAccel_;
	computeQC(error_);
}


/**
	*														PIDTask
	*/


PIDTask::PIDTask(const std::vector<rbd::MultiBody>& mbs,
	int rI,
	HighLevelTask* hlTask,
	double P, double I, double D, double weight):
	SetPointTaskCommon(mbs, rI, hlTask, weight),
	P_(P),
	I_(I),
	D_(D),
	error_(Eigen::VectorXd::Zero(hlTask->dim())),
	errorD_(Eigen::VectorXd::Zero(hlTask->dim())),
	errorI_(Eigen::VectorXd::Zero(hlTask->dim()))
{}


PIDTask::PIDTask(const std::vector<rbd::MultiBody>& mbs,
	int rI,
	HighLevelTask* hlTask,
	double P, double I, double D,
	const Eigen::VectorXd& dimWeight, double weight):
	SetPointTaskCommon(mbs, rI, hlTask, dimWeight, weight),
	P_(P),
	I_(I),
	D_(D),
	error_(Eigen::VectorXd::Zero(hlTask->dim())),
	errorD_(Eigen::VectorXd::Zero(hlTask->dim())),
	errorI_(Eigen::VectorXd::Zero(hlTask->dim()))
{}


double PIDTask::P() const
{
	return P_;
}


void PIDTask::P(double p)
{
	P_ = p;
}


double PIDTask::I() const
{
	return I_;
}


void PIDTask::I(double i)
{
	I_ = i;
}


double PIDTask::D() const
{
	return D_;
}


void PIDTask::D(double d)
{
	D_ = d;
}


void PIDTask::error(const Eigen::VectorXd& err)
{
	error_ = err;
}


void PIDTask::errorD(const Eigen::VectorXd& errD)
{
	errorD_ = errD;
}


void PIDTask::errorI(const Eigen::VectorXd& errI)
{
	errorI_ = errI;
}


void PIDTask::update(const std::vector<rbd::MultiBody>& mbs,
	const std::vector<rbd::MultiBodyConfig>& mbcs,
	const SolverData& data)
{
	hlTask_->update(mbs, mbcs, data);

	error_.noalias() = P_*error_;
	error_.noalias() -= D_*errorD_;
	error_.noalias() -= I_*errorI_;
	computeQC(error_);
}


/**
	*														TargetObjectiveTask
	*/


TargetObjectiveTask::TargetObjectiveTask(const std::vector<rbd::MultiBody>& mbs,
	int rI, HighLevelTask* hlTask, double timeStep, double dur,
	const Eigen::VectorXd& objDot, double weight):
	Task(weight),
	hlTask_(hlTask),
	dt_(timeStep),
	objDot_(objDot),
	dimWeight_(Eigen::VectorXd::Ones(hlTask->dim())),
	robotIndex_(rI),
	alphaDBegin_(0),
	phi_(hlTask->dim()),
	psi_(hlTask->dim()),
	Q_(mbs[rI].nrDof(), mbs[rI].nrDof()),
	C_(mbs[rI].nrDof()),
	preQ_(hlTask->dim(), mbs[rI].nrDof()),
	CVecSum_(hlTask->dim()),
	preC_(hlTask->dim())
{
	duration(dur);
}


TargetObjectiveTask::TargetObjectiveTask(const std::vector<rbd::MultiBody>& mbs,
	int rI, HighLevelTask* hlTask,
	double timeStep, double dur, const Eigen::VectorXd& objDot,
	const Eigen::VectorXd& dimWeight, double weight):
	Task(weight),
	hlTask_(hlTask),
	dt_(timeStep),
	objDot_(objDot),
	dimWeight_(dimWeight),
	robotIndex_(rI),
	alphaDBegin_(0),
	phi_(hlTask->dim()),
	psi_(hlTask->dim()),
	Q_(mbs[rI].nrDof(), mbs[rI].nrDof()),
	C_(mbs[rI].nrDof()),
	preQ_(hlTask->dim(), mbs[rI].nrDof()),
	CVecSum_(hlTask->dim()),
	preC_(hlTask->dim())
{
	duration(dur);
}


double TargetObjectiveTask::duration() const
{
	return (nrIter_ - iter_)*dt_;
}


void TargetObjectiveTask::duration(double d)
{
	nrIter_ = static_cast<int>(std::round(d/dt_));
	iter_ = 0;
}


void TargetObjectiveTask::updateNrVars(const std::vector<rbd::MultiBody>& /* mbs */,
	const SolverData& data)
{
	alphaDBegin_ = data.alphaDBegin(robotIndex_);
}


void TargetObjectiveTask::update(const std::vector<rbd::MultiBody>& mbs,
	const std::vector<rbd::MultiBodyConfig>& mbcs, const SolverData& data)
{
	using namespace Eigen;

	hlTask_->update(mbs, mbcs, data);

	const MatrixXd& J = hlTask_->jac();
	const VectorXd& err = hlTask_->eval();
	const VectorXd& speed = hlTask_->speed();
	const VectorXd& normalAcc = hlTask_->normalAcc();

	// M·[phi, psi]^T = Obj

	// M =
	//  ⎡          2            2⎤
	//  ⎢(-t₀ + tf)   (-t₀ + tf) ⎥
	//  ⎢───────────  ───────────⎥
	//  ⎢     3            6     ⎥
	//  ⎢                        ⎥
	//  ⎢   t₀   tf      t₀   tf ⎥
	//  ⎢ - ── + ──    - ── + ── ⎥
	//  ⎣   2    2       2    2  ⎦

	// M^I =
	//  ⎡          6               2    ⎤
	//  ⎢ ───────────────────   ─────── ⎥
	//  ⎢   2               2   t₀ - tf ⎥
	//  ⎢ t₀  - 2⋅t₀⋅tf + tf            ⎥
	//  ⎢                               ⎥
	//  ⎢          6               4    ⎥
	//  ⎢─────────────────────  ────────⎥
	//  ⎢    2               2  -t₀ + tf⎥
	//  ⎣- t₀  + 2⋅t₀⋅tf - tf           ⎦

	// Obj = [ err - (tf - t₀)·J α, objDot - J·α ]

	double d = (nrIter_ - iter_)*dt_;
	double ds = std::pow(d, 2);

	Matrix2d MI;
	Vector2d Obj;

	MI << 6./ds, 2./(-d),
				6./(-ds), 4./d;

	for(int i = 0; i < hlTask_->dim(); ++i)
	{
		Obj << err(i) - d*speed(i),
					 objDot_(i) - speed(i);
		Vector2d pp(MI*Obj);
		phi_(i) = pp(0);
		psi_(i) = pp(1);
	}

	preQ_.noalias() = dimWeight_.asDiagonal()*J;
	Q_.noalias() = J.transpose()*preQ_;

	CVecSum_.noalias() = phi_ - normalAcc;
	preC_.noalias() = dimWeight_.asDiagonal()*CVecSum_;
	C_.noalias() = -J.transpose()*preC_;

	++iter_;
}


const Eigen::MatrixXd& TargetObjectiveTask::Q() const
{
	return Q_;
}


const Eigen::VectorXd& TargetObjectiveTask::C() const
{
	return C_;
}


/**
	*												JointsSelector
	*/


JointsSelector JointsSelector::ActiveJoints(const std::vector<rbd::MultiBody>& mbs,
	int robotIndex, HighLevelTask* hl, const std::vector<std::string>& activeJointsName)
{
	return JointsSelector(mbs, robotIndex, hl, activeJointsName);
}


JointsSelector JointsSelector::UnactiveJoints(const std::vector<rbd::MultiBody>& mbs,
	int robotIndex, HighLevelTask* hl, const std::vector<std::string>& unactiveJointsName)
{
	using namespace std::placeholders;
	const rbd::MultiBody& mb = mbs[robotIndex];

	std::vector<std::string> activeJointsName;
	// sort unactiveJointsName by puting them into a set
	std::set<std::string> unactiveJointsNameSet(unactiveJointsName.begin(),
		unactiveJointsName.end());
	// create a set with all joints id
	std::set<std::string> jointsNameSet;
	std::transform(mb.joints().begin(), mb.joints().end(),
		std::inserter(jointsNameSet, jointsNameSet.begin()),
		std::bind(&rbd::Joint::name, _1));

	// remove unactive joints from the set
	std::set_difference(jointsNameSet.begin(), jointsNameSet.end(),
		unactiveJointsNameSet.begin(), unactiveJointsNameSet.end(),
		std::inserter(activeJointsName, activeJointsName.begin()));

	return JointsSelector(mbs, robotIndex, hl, activeJointsName);
}


JointsSelector::JointsSelector(const std::vector<rbd::MultiBody>& mbs, int robotIndex,
	HighLevelTask* hl, const std::vector<std::string>& selectedJointsName):
	jac_(Eigen::MatrixXd::Zero(hl->dim(), mbs[robotIndex].nrDof())),
	selectedJoints_(),
	hl_(hl)
{
	const rbd::MultiBody& mb = mbs[robotIndex];
	selectedJoints_.reserve(selectedJointsName.size());
	for(const std::string& jName: selectedJointsName)
	{
		int index = mb.jointIndexByName(jName);
		selectedJoints_.push_back({mb.jointPosInDof(index), mb.joint(index).dof()});
	}
	// sort data in posInDof order
	std::sort(selectedJoints_.begin(), selectedJoints_.end(),
		[](const SelectedData& s1, const SelectedData& s2)
			{return s1.posInDof < s2.posInDof;});
}


int JointsSelector::dim()
{
	return hl_->dim();
}


void JointsSelector::update(const std::vector<rbd::MultiBody>& mbs,
	const std::vector<rbd::MultiBodyConfig>& mbcs,
	const SolverData& data)
{
	hl_->update(mbs, mbcs, data);
	const Eigen::MatrixXd& jac = hl_->jac();
	for(SelectedData sd: selectedJoints_)
	{
		jac_.block(0, sd.posInDof, jac_.rows(), sd.dof) =
			jac.block(0, sd.posInDof, jac_.rows(), sd.dof);
	}
}


const Eigen::MatrixXd& JointsSelector::jac()
{
	return jac_;
}


const Eigen::VectorXd& JointsSelector::eval()
{
	return hl_->eval();
}


const Eigen::VectorXd& JointsSelector::speed()
{
	return hl_->speed();
}


const Eigen::VectorXd& JointsSelector::normalAcc()
{
	return hl_->normalAcc();
}

/** Torque Task **/
TorqueTask::TorqueTask(const std::vector<rbd::MultiBody>& mbs, int robotIndex,
                       const std::shared_ptr<rbd::ForwardDynamics> fd,
                       const TorqueBound& tb, double weight):
  Task(weight),
  robotIndex_(robotIndex),
  alphaDBegin_(-1),
  lambdaBegin_(-1),
  motionConstr(mbs, robotIndex, fd, tb),
  jointSelector_(mbs[robotIndex].nrDof()),
  Q_(mbs[robotIndex].nrDof(), mbs[robotIndex].nrDof()),
  C_(mbs[robotIndex].nrDof())
{
  jointSelector_.setOnes();
}

TorqueTask::TorqueTask(const std::vector<rbd::MultiBody>& mbs, int robotIndex,
<<<<<<< HEAD
=======
                       const std::shared_ptr<rbd::ForwardDynamics> fd,
>>>>>>> 8f4c4307
		       const TorqueBound& tb, const Eigen::VectorXd& jointSelect,
		       double weight):
  Task(weight),
  robotIndex_(robotIndex),
  alphaDBegin_(-1),
  lambdaBegin_(-1),
  motionConstr(mbs, robotIndex, fd, tb),
  jointSelector_(jointSelect),
  Q_(mbs[robotIndex].nrDof(), mbs[robotIndex].nrDof()),
  C_(mbs[robotIndex].nrDof())
{
}

TorqueTask::TorqueTask(const std::vector<rbd::MultiBody>& mbs, int robotIndex,
                       const std::shared_ptr<rbd::ForwardDynamics> fd,
                       const TorqueBound& tb, const std::string& efName,
		       double weight):
  Task(weight),
  robotIndex_(robotIndex),
  alphaDBegin_(-1),
  lambdaBegin_(-1),
  motionConstr(mbs, robotIndex, fd, tb),
  jointSelector_(mbs[robotIndex].nrDof()),
  Q_(mbs[robotIndex].nrDof(), mbs[robotIndex].nrDof()),
  C_(mbs[robotIndex].nrDof())
{
  rbd::Jacobian jac(mbs[robotIndex], efName);
  jointSelector_.setZero();
  for(auto i : jac.jointsPath())
  {
    //Do not add root joint !
    if(i != 0)
    {
    jointSelector_.segment(mbs[robotIndex].jointPosInDof(i),
                           mbs[robotIndex].joint(i).dof()).setOnes();
    }
  }
}

void TorqueTask::updateNrVars(const std::vector<rbd::MultiBody>& mbs,
                              const SolverData& data)
{
  motionConstr.updateNrVars(mbs, data);
  alphaDBegin_ = data.alphaDBegin(robotIndex_);
  lambdaBegin_ = data.lambdaBegin();
  Q_.resize(data.nrVars(), data.nrVars());
  C_.resize(data.nrVars());
}

void TorqueTask::update(const std::vector<rbd::MultiBody>& mbs,
                        const std::vector<rbd::MultiBodyConfig>& mbcs,
                        const SolverData& data)
{
  motionConstr.update(mbs, mbcs, data);
  Q_.noalias() = motionConstr.matrix().transpose()*jointSelector_.asDiagonal()*motionConstr.matrix();
  C_.noalias() = motionConstr.fd()->C().transpose()*jointSelector_.asDiagonal()*motionConstr.matrix();
  //C_.setZero();
}

/**
	*												PostureTask
	*/


PostureTask::PostureTask(const std::vector<rbd::MultiBody>& mbs,
	int rI,
	std::vector<std::vector<double> > q,
	double stiffness, double weight):
	Task(weight),
	pt_(mbs[rI], q),
	stiffness_(stiffness),
	damping_(2.*std::sqrt(stiffness)),
	robotIndex_(rI),
	alphaDBegin_(0),
	jointDatas_(),
	Q_(mbs[rI].nrDof(), mbs[rI].nrDof()),
	C_(mbs[rI].nrDof()),
	alphaVec_(mbs[rI].nrDof())
{}


void PostureTask::stiffness(double stiffness)
{
	stiffness_ = stiffness;
	damping_ = 2.*std::sqrt(stiffness);
}

void PostureTask::gains(double stiffness)
{
	stiffness_ = stiffness;
	damping_ = 2.*std::sqrt(stiffness);
}

void PostureTask::gains(double stiffness, double damping)
{
	stiffness_ = stiffness;
	damping_ = damping;
}

void PostureTask::jointsStiffness(const std::vector<rbd::MultiBody>& mbs,
	const std::vector<JointStiffness>& jsv)
{
	jointDatas_.clear();
	jointDatas_.reserve(jsv.size());

	const rbd::MultiBody& mb = mbs[robotIndex_];
	for(const JointStiffness& js: jsv)
	{
		int jointIndex = mb.jointIndexByName(js.jointName);
		jointDatas_.push_back({js.stiffness, 2.*std::sqrt(js.stiffness),
													mb.jointPosInDof(jointIndex),
													mb.joint(jointIndex).dof()});
	}
}

void PostureTask::jointsGains(const std::vector<rbd::MultiBody> &mbs,
	const std::vector<JointGains> &jgv)
{
	jointDatas_.clear();
	jointDatas_.reserve(jgv.size());

	const rbd::MultiBody& mb = mbs[robotIndex_];
	for(const JointGains& jg: jgv)
	{
		int jointIndex = mb.jointIndexByName(jg.jointName);
		jointDatas_.push_back({jg.stiffness, jg.damping, mb.jointPosInDof(jointIndex),
			mb.joint(jointIndex).dof()});
	}
}

void PostureTask::updateNrVars(const std::vector<rbd::MultiBody>& /* mbs */,
	const SolverData& data)
{
	alphaDBegin_ = data.alphaDBegin(robotIndex_);
}


void PostureTask::update(const std::vector<rbd::MultiBody>& mbs,
	const std::vector<rbd::MultiBodyConfig>& mbcs,
	const SolverData& /* data */)
{
	const rbd::MultiBody& mb = mbs[robotIndex_];
	const rbd::MultiBodyConfig& mbc = mbcs[robotIndex_];

	pt_.update(mb, mbc);
	rbd::paramToVector(mbc.alpha, alphaVec_);

	Q_ = pt_.jac();
	C_.setZero();

	int deb = mb.jointPosInDof(1);
	int end = mb.nrDof() - deb;
	// joint
	C_.segment(deb, end) = -stiffness_*pt_.eval().segment(deb, end) +
		damping_*alphaVec_.segment(deb, end);

	for(const JointData& pjd: jointDatas_)
	{
		C_.segment(pjd.start, pjd.size) =
				-pjd.stiffness*pt_.eval().segment(pjd.start, pjd.size) +
				pjd.damping*alphaVec_.segment(pjd.start, pjd.size);
	}
}

const Eigen::MatrixXd& PostureTask::Q() const
{
	return Q_;
}

const Eigen::VectorXd& PostureTask::C() const
{
	return C_;
}

const Eigen::VectorXd& PostureTask::eval() const
{
	return pt_.eval();
}


/**
	*											PositionTask
	*/


PositionTask::PositionTask(const std::vector<rbd::MultiBody>& mbs, int rI,
	const std::string& bodyName, const Eigen::Vector3d& pos,
	const Eigen::Vector3d& bodyPoint):
	pt_(mbs[rI], bodyName, pos, bodyPoint),
	robotIndex_(rI)
{
}


int PositionTask::dim()
{
	return 3;
}


void PositionTask::update(const std::vector<rbd::MultiBody>& mbs,
	const std::vector<rbd::MultiBodyConfig>& mbcs,
	const SolverData& data)
{
	pt_.update(mbs[robotIndex_], mbcs[robotIndex_], data.normalAccB(robotIndex_));
}


const Eigen::MatrixXd& PositionTask::jac()
{
	return pt_.jac();
}


const Eigen::VectorXd& PositionTask::eval()
{
	return pt_.eval();
}


const Eigen::VectorXd& PositionTask::speed()
{
	return pt_.speed();
}


const Eigen::VectorXd& PositionTask::normalAcc()
{
	return pt_.normalAcc();
}


/**
	*																OrientationTask
	*/


OrientationTask::OrientationTask(const std::vector<rbd::MultiBody>& mbs,
	int rI, const std::string& bodyName,
	const Eigen::Quaterniond& ori):
	ot_(mbs[rI], bodyName, ori),
	robotIndex_(rI)
{}


OrientationTask::OrientationTask(const std::vector<rbd::MultiBody>& mbs,
	int rI, const std::string& bodyName,
	const Eigen::Matrix3d& ori):
	ot_(mbs[rI], bodyName, ori),
	robotIndex_(rI)
{}


int OrientationTask::dim()
{
	return 3;
}


void OrientationTask::update(const std::vector<rbd::MultiBody>& mbs,
	const std::vector<rbd::MultiBodyConfig>& mbcs,
	const SolverData& data)
{
	ot_.update(mbs[robotIndex_], mbcs[robotIndex_], data.normalAccB(robotIndex_));
}


const Eigen::MatrixXd& OrientationTask::jac()
{
	return ot_.jac();
}


const Eigen::VectorXd& OrientationTask::eval()
{
	return ot_.eval();
}


const Eigen::VectorXd& OrientationTask::speed()
{
	return ot_.speed();
}


const Eigen::VectorXd& OrientationTask::normalAcc()
{
	return ot_.normalAcc();
}


/**
	*											SurfaceTransformTask
	*/


SurfaceTransformTask::SurfaceTransformTask(const std::vector<rbd::MultiBody>& mbs,
	int robotIndex,
	const std::string& bodyName, const sva::PTransformd& X_0_t,
	const sva::PTransformd& X_b_p):
	TransformTaskCommon(mbs, robotIndex, bodyName, X_0_t, X_b_p)
{
}


void SurfaceTransformTask::update(const std::vector<rbd::MultiBody>& mbs,
	const std::vector<rbd::MultiBodyConfig>& mbcs,
	const SolverData& data)
{
	tt_.update(mbs[robotIndex_], mbcs[robotIndex_], data.normalAccB(robotIndex_));
}


/**
	*											TransformTask
	*/


TransformTask::TransformTask(const std::vector<rbd::MultiBody>& mbs, int robotIndex,
	const std::string& bodyName, const sva::PTransformd& X_0_t,
	const sva::PTransformd& X_b_p, const Eigen::Matrix3d& E_0_c):
	TransformTaskCommon(mbs, robotIndex, bodyName, X_0_t, X_b_p)
{
	tt_.E_0_c(E_0_c);
}


void TransformTask::E_0_c(const Eigen::Matrix3d& E_0_c)
{
	tt_.E_0_c(E_0_c);
}


const Eigen::Matrix3d& TransformTask::E_0_c() const
{
	return tt_.E_0_c();
}


void TransformTask::update(const std::vector<rbd::MultiBody>& mbs,
	const std::vector<rbd::MultiBodyConfig>& mbcs,
	const SolverData& data)
{
	tt_.update(mbs[robotIndex_], mbcs[robotIndex_], data.normalAccB(robotIndex_));
}


/**
	*																SurfaceOrientationTask
	*/


SurfaceOrientationTask::SurfaceOrientationTask(const std::vector<rbd::MultiBody>& mbs,
	int rI, const std::string& bodyName,
	const Eigen::Quaterniond& ori, const sva::PTransformd& X_b_s):
	ot_(mbs[rI], bodyName, ori, X_b_s),
	robotIndex_(rI)
{}


SurfaceOrientationTask::SurfaceOrientationTask(const std::vector<rbd::MultiBody>& mbs,
	int rI, const std::string& bodyName,
	const Eigen::Matrix3d& ori, const sva::PTransformd& X_b_s):
	ot_(mbs[rI], bodyName, ori, X_b_s),
	robotIndex_(rI)
{}


int SurfaceOrientationTask::dim()
{
	return 3;
}


void SurfaceOrientationTask::update(const std::vector<rbd::MultiBody>& mbs,
	const std::vector<rbd::MultiBodyConfig>& mbcs,
	const SolverData& data)
{
	ot_.update(mbs[robotIndex_], mbcs[robotIndex_], data.normalAccB(robotIndex_));
}


const Eigen::MatrixXd& SurfaceOrientationTask::jac()
{
	return ot_.jac();
}


const Eigen::VectorXd& SurfaceOrientationTask::eval()
{
	return ot_.eval();
}


const Eigen::VectorXd& SurfaceOrientationTask::speed()
{
	return ot_.speed();
}


const Eigen::VectorXd& SurfaceOrientationTask::normalAcc()
{
	return ot_.normalAcc();
}


/**
	*																GazeTask
	*/


GazeTask::GazeTask(const std::vector<rbd::MultiBody>& mbs,
	int robotIndex, const std::string& bodyName,
	const Eigen::Vector2d& point2d, double depthEstimate,
	const sva::PTransformd& X_b_gaze,
	const Eigen::Vector2d& point2d_ref):
	gazet_(mbs[robotIndex], bodyName, point2d, depthEstimate, X_b_gaze, point2d_ref),
	robotIndex_(robotIndex)
{}


GazeTask::GazeTask(const std::vector<rbd::MultiBody>& mbs,
	int robotIndex, const std::string& bodyName,
	const Eigen::Vector3d& point3d, const sva::PTransformd& X_b_gaze,
	const Eigen::Vector2d& point2d_ref):
	gazet_(mbs[robotIndex], bodyName, point3d, X_b_gaze, point2d_ref),
	robotIndex_(robotIndex)
{}

int GazeTask::dim()
{
	return 2;
}


void GazeTask::update(const std::vector<rbd::MultiBody>& mbs,
	const std::vector<rbd::MultiBodyConfig>& mbcs,
	const SolverData& data)
{
	gazet_.update(mbs[robotIndex_], mbcs[robotIndex_], data.normalAccB(robotIndex_));
}


const Eigen::MatrixXd& GazeTask::jac()
{
	return gazet_.jac();
}


const Eigen::VectorXd& GazeTask::eval()
{
	return gazet_.eval();
}


const Eigen::VectorXd& GazeTask::speed()
{
	return gazet_.speed();
}


const Eigen::VectorXd& GazeTask::normalAcc()
{
	return gazet_.normalAcc();
}


/**
	*																PositionBasedVisServoTask
	*/


PositionBasedVisServoTask::PositionBasedVisServoTask(const std::vector<rbd::MultiBody>& mbs,
	int robotIndex, const std::string& bodyName,
	const sva::PTransformd& X_t_s,
	const sva::PTransformd& X_b_s):
	pbvst_(mbs[robotIndex], bodyName, X_t_s, X_b_s),
	robotIndex_(robotIndex)
{}

int PositionBasedVisServoTask::dim()
{
	return 6;
}


void PositionBasedVisServoTask::update(const std::vector<rbd::MultiBody>& mbs,
	const std::vector<rbd::MultiBodyConfig>& mbcs,
	const SolverData& data)
{
	pbvst_.update(mbs[robotIndex_], mbcs[robotIndex_], data.normalAccB(robotIndex_));
}


const Eigen::MatrixXd& PositionBasedVisServoTask::jac()
{
	return pbvst_.jac();
}


const Eigen::VectorXd& PositionBasedVisServoTask::eval()
{
	return pbvst_.eval();
}


const Eigen::VectorXd& PositionBasedVisServoTask::speed()
{
	return pbvst_.speed();
}


const Eigen::VectorXd& PositionBasedVisServoTask::normalAcc()
{
	return pbvst_.normalAcc();
}


/**
	*													CoMTask
	*/


CoMTask::CoMTask(const std::vector<rbd::MultiBody>& mbs,
	int rI, const Eigen::Vector3d& com):
	ct_(mbs[rI], com),
	robotIndex_(rI)
{}


CoMTask::CoMTask(const std::vector<rbd::MultiBody>& mbs, int rI,
	const Eigen::Vector3d& com, std::vector<double> weight):
	ct_(mbs[rI], com, std::move(weight)),
	robotIndex_(rI)
{}


void CoMTask::updateInertialParameters(const std::vector<rbd::MultiBody>& mbs)
{
	ct_.updateInertialParameters(mbs[robotIndex_]);
}


int CoMTask::dim()
{
	return 3;
}


void CoMTask::update(const std::vector<rbd::MultiBody>& mbs,
	const std::vector<rbd::MultiBodyConfig>& mbcs,
	const SolverData& data)
{
	ct_.update(mbs[robotIndex_], mbcs[robotIndex_],
		rbd::computeCoM(mbs[robotIndex_], mbcs[robotIndex_]),
		data.normalAccB(robotIndex_));
}


const Eigen::MatrixXd& CoMTask::jac()
{
	return ct_.jac();
}


const Eigen::VectorXd& CoMTask::eval()
{
	return ct_.eval();
}


const Eigen::VectorXd& CoMTask::speed()
{
	return ct_.speed();
}


const Eigen::VectorXd& CoMTask::normalAcc()
{
	return ct_.normalAcc();
}


/**
	*													MultiCoMTask
	*/


MultiCoMTask::MultiCoMTask(const std::vector<rbd::MultiBody>& mbs,
	std::vector<int> rI, const Eigen::Vector3d& com, double stiffness,
	double weight):
	Task(weight),
	alphaDBegin_(-1),
	stiffness_(stiffness),
	stiffnessSqrt_(2.*std::sqrt(stiffness)),
	dimWeight_(Eigen::Vector3d::Ones()),
	posInQ_(rI.size()),
	mct_(mbs, std::move(rI), com),
	Q_(),
	C_(),
	CSum_(),
	preQ_()
{
	init(mbs);
}


MultiCoMTask::MultiCoMTask(const std::vector<rbd::MultiBody>& mbs,
	std::vector<int> rI, const Eigen::Vector3d& com, double stiffness,
	const Eigen::Vector3d& dimWeight, double weight):
	Task(weight),
	alphaDBegin_(-1),
	stiffness_(stiffness),
	stiffnessSqrt_(2.*std::sqrt(stiffness)),
	dimWeight_(dimWeight),
	posInQ_(rI.size()),
	mct_(mbs, std::move(rI), com),
	Q_(),
	C_(),
	CSum_(),
	preQ_()
{
	init(mbs);
}


void MultiCoMTask::updateInertialParameters(const std::vector<rbd::MultiBody>& mbs)
{
	mct_.updateInertialParameters(mbs);
}


void MultiCoMTask::stiffness(double stiffness)
{
	stiffness_ = stiffness;
	stiffnessSqrt_ = 2.*std::sqrt(stiffness);
}


void MultiCoMTask::dimWeight(const Eigen::Vector3d& dim)
{
	dimWeight_ = dim;
}


void MultiCoMTask::updateNrVars(const std::vector<rbd::MultiBody>& /* mbs */,
	const SolverData& data)
{
	auto minMaxIndex =
		std::minmax_element(mct_.robotIndexes().begin(), mct_.robotIndexes().end());
	alphaDBegin_ = data.alphaDBegin(*(minMaxIndex.first));
	int lastBegin = data.alphaDBegin(*(minMaxIndex.second));
	int lastAlphaD = data.alphaD(*(minMaxIndex.second));
	int size = lastBegin + lastAlphaD - alphaDBegin_;

	Q_.setZero(size, size);
	C_.setZero(size);

	posInQ_.clear();
	for(int r: mct_.robotIndexes())
	{
		posInQ_.push_back(data.alphaDBegin(r) - alphaDBegin_);
	}
}


void MultiCoMTask::update(const std::vector<rbd::MultiBody>& mbs,
	const std::vector<rbd::MultiBodyConfig>& mbcs,
	const SolverData& data)
{
	mct_.update(mbs, mbcs, data.normalAccB());
	CSum_ = stiffness_*mct_.eval();
	CSum_ -= stiffnessSqrt_*mct_.speed();
	CSum_ -= mct_.normalAcc();
	for(int i = 0; i < int(posInQ_.size()); ++i)
	{
		int r = mct_.robotIndexes()[i];
		int begin = posInQ_[i];
		int dof = data.alphaD(r);

		const Eigen::MatrixXd& J = mct_.jac(i);
		preQ_.block(0, 0, 3, dof).noalias() = dimWeight_.asDiagonal()*J;

		Q_.block(begin, begin, dof, dof).noalias() =
			J.transpose()*preQ_.block(0, 0, 3, dof);
		C_.segment(begin, dof).noalias() = -J.transpose()*dimWeight_.asDiagonal()*CSum_;
	}
}


const Eigen::MatrixXd& MultiCoMTask::Q() const
{
	return Q_;
}


const Eigen::VectorXd& MultiCoMTask::C() const
{
	return C_;
}


const Eigen::VectorXd& MultiCoMTask::eval() const
{
	return mct_.eval();
}


const Eigen::VectorXd& MultiCoMTask::speed() const
{
	return mct_.speed();
}


void MultiCoMTask::init(const std::vector<rbd::MultiBody>& mbs)
{
	int maxDof = 0;
	for(int r: mct_.robotIndexes())
	{
		maxDof = std::max(maxDof, mbs[r].nrDof());
	}
	preQ_.resize(3, maxDof);
}


/**
	*													MultiRobotTransformTask
	*/


MultiRobotTransformTask::MultiRobotTransformTask(
	const std::vector<rbd::MultiBody>& mbs,
	int r1Index, int r2Index,
	const std::string& r1BodyName, const std::string& r2BodyName,
	const sva::PTransformd& X_r1b_r1s, const sva::PTransformd& X_r2b_r2s,
	double stiffness, double weight):
	Task(weight),
	alphaDBegin_(-1),
	stiffness_(stiffness),
	stiffnessSqrt_(2.*std::sqrt(stiffness)),
	dimWeight_(Eigen::Vector6d::Ones()),
	posInQ_(2, -1),
	robotIndexes_{{r1Index, r2Index}},
	mrtt_(mbs, r1Index, r2Index, r1BodyName, r2BodyName, X_r1b_r1s, X_r2b_r2s),
	Q_(),
	C_(),
	CSum_(Eigen::Vector6d::Zero()),
	preQ_()
{
	int maxDof = 0;
	for(int r: robotIndexes_)
	{
		maxDof = std::max(maxDof, mbs[r].nrDof());
	}
	preQ_.resize(6, maxDof);
}


void MultiRobotTransformTask::X_r1b_r1s(const sva::PTransformd& X_r1b_r1s)
{
	mrtt_.X_r1b_r1s(X_r1b_r1s);
}


const sva::PTransformd& MultiRobotTransformTask::X_r1b_r1s() const
{
	return mrtt_.X_r1b_r1s();
}


void MultiRobotTransformTask::X_r2b_r2s(const sva::PTransformd& X_r2b_r2s)
{
	mrtt_.X_r2b_r2s(X_r2b_r2s);
}


const sva::PTransformd& MultiRobotTransformTask::X_r2b_r2s() const
{
	return mrtt_.X_r2b_r2s();
}


void MultiRobotTransformTask::stiffness(double stiffness)
{
	stiffness_ = stiffness;
	stiffnessSqrt_ = 2.*std::sqrt(stiffness);
}


void MultiRobotTransformTask::dimWeight(const Eigen::Vector6d& dim)
{
	dimWeight_ = dim;
}


void MultiRobotTransformTask::updateNrVars(
	const std::vector<rbd::MultiBody>& /* mbs */, const SolverData& data)
{
	auto minMaxIndex =
		std::minmax_element(robotIndexes_.begin(), robotIndexes_.end());
	alphaDBegin_ = data.alphaDBegin(*(minMaxIndex.first));
	int lastBegin = data.alphaDBegin(*(minMaxIndex.second));
	int lastAlphaD = data.alphaD(*(minMaxIndex.second));
	int size = lastBegin + lastAlphaD - alphaDBegin_;

	Q_.setZero(size, size);
	C_.setZero(size);

	posInQ_.clear();
	for(int r: robotIndexes_)
	{
		posInQ_.push_back(data.alphaDBegin(r) - alphaDBegin_);
	}
}


void MultiRobotTransformTask::update(const std::vector<rbd::MultiBody>& mbs,
	const std::vector<rbd::MultiBodyConfig>& mbcs,
	const SolverData& data)
{
	mrtt_.update(mbs, mbcs, data.normalAccB());
	CSum_.noalias() = stiffness_*mrtt_.eval();
	CSum_.noalias() -= stiffnessSqrt_*mrtt_.speed();
	CSum_.noalias() -= mrtt_.normalAcc();

	// first we set to zero used part of Q and C
	for(int i = 0; i < int(posInQ_.size()); ++i)
	{
		int r = robotIndexes_[i];
		int begin = posInQ_[i];
		int dof = data.alphaD(r);
		Q_.block(begin, begin, dof, dof).setZero();
		C_.segment(begin, dof).setZero();
	}

	for(int i = 0; i < int(posInQ_.size()); ++i)
	{
		int r = robotIndexes_[i];
		int begin = posInQ_[i];
		int dof = data.alphaD(r);

		const Eigen::MatrixXd& J = mrtt_.jac(i);
		preQ_.block(0, 0, 6, dof).noalias() = dimWeight_.asDiagonal()*J;

		// scince the two robot index could be the same
		// we had to increment the Q and C matrix
		Q_.block(begin, begin, dof, dof).noalias() +=
			J.transpose()*preQ_.block(0, 0, 6, dof);
		C_.segment(begin, dof).noalias() -= J.transpose()*dimWeight_.asDiagonal()*CSum_;
	}
}


const Eigen::MatrixXd& MultiRobotTransformTask::Q() const
{
	return Q_;
}


const Eigen::VectorXd& MultiRobotTransformTask::C() const
{
	return C_;
}


const Eigen::VectorXd& MultiRobotTransformTask::eval() const
{
	return mrtt_.eval();
}


const Eigen::VectorXd& MultiRobotTransformTask::speed() const
{
	return mrtt_.speed();
}


/**
	*													MomentumTask
	*/


MomentumTask::MomentumTask(const std::vector<rbd::MultiBody>& mbs,
	int rI, const sva::ForceVecd& mom):
	momt_(mbs[rI], mom),
	robotIndex_(rI)
{}


int MomentumTask::dim()
{
	return 6;
}


void MomentumTask::update(const std::vector<rbd::MultiBody>& mbs,
	const std::vector<rbd::MultiBodyConfig>& mbcs,
	const SolverData& data)
{
	momt_.update(mbs[robotIndex_], mbcs[robotIndex_], data.normalAccB(robotIndex_));
}


const Eigen::MatrixXd& MomentumTask::jac()
{
	return momt_.jac();
}


const Eigen::VectorXd& MomentumTask::eval()
{
	return momt_.eval();
}


const Eigen::VectorXd& MomentumTask::speed()
{
	return momt_.speed();
}


const Eigen::VectorXd& MomentumTask::normalAcc()
{
	return momt_.normalAcc();
}


/**
	*														ContactTask
	*/


void ContactTask::error(const Eigen::Vector3d& error)
{
	error_ = error;
}


void ContactTask::errorD(const Eigen::Vector3d& errorD)
{
	errorD_ = errorD;
}


void ContactTask::updateNrVars(const std::vector<rbd::MultiBody>& /* mbs */,
	const SolverData& data)
{
	int nrLambda = 0;
	begin_ = data.lambdaBegin();
	std::vector<FrictionCone> cones;
	int curLambda = 0;

	if(nrLambda == 0)
	{
		for(const BilateralContact& uc: data.allContacts())
		{
			curLambda = uc.nrLambda();
			if(uc.contactId == contactId_)
			{
				nrLambda = curLambda;
				cones = uc.r1Cones;
				break;
			}

			begin_ += curLambda;
		}
	}

	conesJac_.resize(3, nrLambda);
	int index = 0;
	for(const FrictionCone& fc: cones)
	{
		for(const Eigen::Vector3d& gen: fc.generators)
		{
			conesJac_.col(index) = gen;
			++index;
		}
	}

	Q_.resize(nrLambda, nrLambda);
	Q_.noalias() = conesJac_.transpose()*conesJac_;
	C_.setZero(nrLambda);
}


void ContactTask::update(const std::vector<rbd::MultiBody>& /* mbs */,
	const std::vector<rbd::MultiBodyConfig>& /* mbcs */,
	const SolverData& /* data */)
{
	/*C_.noalias() = -conesJac_.transpose()*
			(stiffness_*error_ - stiffnessSqrt_*errorD_);*/
          C_.noalias() = -conesJac_.transpose()*error_;
}


const Eigen::MatrixXd& ContactTask::Q() const
{
	return Q_;
}


const Eigen::VectorXd& ContactTask::C() const
{
	return C_;
}


/**
	*														GripperTorqueTask
	*/


void GripperTorqueTask::updateNrVars(const std::vector<rbd::MultiBody>& /* mbs */,
	const SolverData& data)
{
	using namespace Eigen;
	bool found = false;

	begin_ = data.bilateralBegin();
	for(const BilateralContact& bc: data.bilateralContacts())
	{
		int curLambda = 0;
		// compute the number of lambda needed by the current bilateral
		for(std::size_t i = 0; i < bc.r1Points.size(); ++i)
		{
			curLambda += bc.nrLambda(static_cast<int>(i));
		}

		if(bc.contactId == contactId_)
		{
			found = true;
			Q_.setZero(curLambda, curLambda);
			C_.resize(curLambda);

			int pos = 0;
			// minimize Torque applied on the gripper motor
			// min Sum_i^nrF  T_i·( p_i^T_o x f_i)
			for(std::size_t i = 0; i < bc.r1Cones.size(); ++i)
			{
				Vector3d T_o_p = bc.r1Points[i] - origin_;
				for(std::size_t j = 0; j < bc.r1Cones[i].generators.size(); ++j)
				{
					// we use abs because the contact force cannot apply
					// negative torque on the gripper
					C_(pos) = std::abs(
						axis_.transpose()*(T_o_p.cross(bc.r1Cones[i].generators[j])));
					++pos;
				}
			}
			break;
		}

		begin_ += curLambda;
	}

	// if no contact was found we don't activate the task
	// (safe position and empty matrix)
	if(!found)
	{
		begin_ = 0;
		Q_.resize(0, 0);
		C_.resize(0);
	}
}


void GripperTorqueTask::update(const std::vector<rbd::MultiBody>& /* mbs */,
	const std::vector<rbd::MultiBodyConfig>& /* mbcs */,
	const SolverData& /* data */)
{ }


const Eigen::MatrixXd& GripperTorqueTask::Q() const
{
	return Q_;
}


const Eigen::VectorXd& GripperTorqueTask::C() const
{
	return C_;
}


/**
	*											LinVelocityTask
	*/


LinVelocityTask::LinVelocityTask(const std::vector<rbd::MultiBody>& mbs,
	int rI, const std::string& bodyName,
	const Eigen::Vector3d& speed, const Eigen::Vector3d& bodyPoint):
	pt_(mbs[rI], bodyName, speed, bodyPoint),
	robotIndex_(rI)
{
}


int LinVelocityTask::dim()
{
	return 3;
}


void LinVelocityTask::update(const std::vector<rbd::MultiBody>& mbs,
	const std::vector<rbd::MultiBodyConfig>& mbcs,
	const SolverData& data)
{
	pt_.update(mbs[robotIndex_], mbcs[robotIndex_], data.normalAccB(robotIndex_));
}


const Eigen::MatrixXd& LinVelocityTask::jac()
{
	return pt_.jac();
}


const Eigen::VectorXd& LinVelocityTask::eval()
{
	return pt_.eval();
}


const Eigen::VectorXd& LinVelocityTask::speed()
{
	return pt_.speed();
}


const Eigen::VectorXd& LinVelocityTask::normalAcc()
{
	return pt_.normalAcc();
}


/**
	*											OrientationTrackingTask
	*/


OrientationTrackingTask::OrientationTrackingTask(
	const std::vector<rbd::MultiBody>& mbs, int rI, const std::string& bodyName,
	const Eigen::Vector3d& bodyPoint, const Eigen::Vector3d& bodyAxis,
	const std::vector<std::string>& trackingJointsName,
	const Eigen::Vector3d& trackedPoint):
	robotIndex_(rI),
	ott_(mbs[rI], bodyName, bodyPoint, bodyAxis, trackingJointsName, trackedPoint),
	alphaVec_(mbs[rI].nrDof()),
	speed_(3),
	normalAcc_(3)
{}


int OrientationTrackingTask::dim()
{
	return 3;
}


void OrientationTrackingTask::update(const std::vector<rbd::MultiBody>& mbs,
	const std::vector<rbd::MultiBodyConfig>& mbcs,
	const SolverData& /* data */)
{
	ott_.update(mbs[robotIndex_], mbcs[robotIndex_]);
	rbd::paramToVector(mbcs[robotIndex_].alpha, alphaVec_);

	speed_.noalias() = ott_.jac()*alphaVec_;
	normalAcc_.noalias() = ott_.jacDot()*alphaVec_;
}


const Eigen::MatrixXd& OrientationTrackingTask::jac()
{
	return ott_.jac();
}


const Eigen::VectorXd& OrientationTrackingTask::eval()
{
	return ott_.eval();
}


const Eigen::VectorXd& OrientationTrackingTask::speed()
{
	return speed_;
}


const Eigen::VectorXd& OrientationTrackingTask::normalAcc()
{
	return normalAcc_;
}

/**
	*											RelativeDistTask
	*/

RelativeDistTask::RelativeDistTask(const std::vector<rbd::MultiBody>& mbs, const int rIndex, const double timestep,
	tasks::RelativeDistTask::rbInfo& rbi1, tasks::RelativeDistTask::rbInfo& rbi2, const Eigen::Vector3d& u1, const Eigen::Vector3d& u2) :
	rIndex_(rIndex),
	rdt_(mbs[rIndex], timestep, rbi1, rbi2, u1, u2)
{
}

int RelativeDistTask::dim()
{
	return 1;
}


void RelativeDistTask::update(const std::vector<rbd::MultiBody>& mbs,
	const std::vector<rbd::MultiBodyConfig>& mbcs,
	const SolverData& data)
{
	rdt_.update(mbs[rIndex_], mbcs[rIndex_], data.normalAccB(rIndex_));

}


const Eigen::MatrixXd& RelativeDistTask::jac()
{
	return rdt_.jac();
}


const Eigen::VectorXd& RelativeDistTask::eval()
{
	return rdt_.eval();
}


const Eigen::VectorXd& RelativeDistTask::speed()
{
	return rdt_.speed();
}


const Eigen::VectorXd& RelativeDistTask::normalAcc()
{
	return rdt_.normalAcc();
}


/**
	*											VectorOrientationTask
	*/


VectorOrientationTask::VectorOrientationTask(const std::vector<rbd::MultiBody>& mbs, int rI,
	const std::string& bodyName, const Eigen::Vector3d& bodyVector,
	const Eigen::Vector3d& targetVector):
	vot_(mbs[rI], bodyName, bodyVector, targetVector),
	robotIndex_(rI)
{
}


int VectorOrientationTask::dim()
{
	return 3;
}


void VectorOrientationTask::update(const std::vector<rbd::MultiBody>& mbs,
	const std::vector<rbd::MultiBodyConfig>& mbcs,
	const SolverData& data)
{
	vot_.update(mbs[robotIndex_], mbcs[robotIndex_], data.normalAccB(robotIndex_));
}


const Eigen::MatrixXd& VectorOrientationTask::jac()
{
	return vot_.jac();
}


const Eigen::VectorXd& VectorOrientationTask::eval()
{
	return vot_.eval();
}


const Eigen::VectorXd& VectorOrientationTask::speed()
{
	return vot_.speed();
}


const Eigen::VectorXd& VectorOrientationTask::normalAcc()
{
	return vot_.normalAcc();
}

} // namespace qp

} // namespace tasks
<|MERGE_RESOLUTION|>--- conflicted
+++ resolved
@@ -662,10 +662,7 @@
 }
 
 TorqueTask::TorqueTask(const std::vector<rbd::MultiBody>& mbs, int robotIndex,
-<<<<<<< HEAD
-=======
                        const std::shared_ptr<rbd::ForwardDynamics> fd,
->>>>>>> 8f4c4307
 		       const TorqueBound& tb, const Eigen::VectorXd& jointSelect,
 		       double weight):
   Task(weight),
