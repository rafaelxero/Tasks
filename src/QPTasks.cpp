--- conflicted
+++ resolved
@@ -641,82 +641,64 @@
 }
 
 /** Torque Task **/
-<<<<<<< HEAD
 TorqueTask::TorqueTask(const std::vector<rbd::MultiBody> & mbs, int robotIndex,
-                       const std::shared_ptr<rbd::ForwardDynamics> fd, const TorqueBound & tb, double weight)
-: Task(weight), robotIndex_(robotIndex), alphaDBegin_(-1), lambdaBegin_(-1), motionConstr(mbs, robotIndex,fd, tb),
-=======
-TorqueTask::TorqueTask(const std::vector<rbd::MultiBody> & mbs, int robotIndex, const TorqueBound & tb, double weight)
-: TorqueTask(mbs, robotIndex, tb, TorqueDBound{}, 0, weight)
-{
-}
-
-TorqueTask::TorqueTask(const std::vector<rbd::MultiBody> & mbs,
-                       int robotIndex,
+                       const std::shared_ptr<rbd::ForwardDynamics> fd,
+                       const TorqueBound & tb, double weight)
+: TorqueTask(mbs, robotIndex, fd, tb, TorqueDBound{}, 0, weight)
+{
+}
+
+TorqueTask::TorqueTask(const std::vector<rbd::MultiBody> & mbs, int robotIndex,
+                       const std::shared_ptr<rbd::ForwardDynamics> fd,
                        const TorqueBound & tb,
                        const Eigen::VectorXd & jointSelect,
                        double weight)
-: TorqueTask(mbs, robotIndex, tb, TorqueDBound{}, 0, jointSelect, weight)
-{
-}
-
-TorqueTask::TorqueTask(const std::vector<rbd::MultiBody> & mbs,
-                       int robotIndex,
+: TorqueTask(mbs, robotIndex, fd, tb, TorqueDBound{}, 0, jointSelect, weight)
+{
+}
+
+TorqueTask::TorqueTask(const std::vector<rbd::MultiBody> & mbs, int robotIndex,
+                       const std::shared_ptr<rbd::ForwardDynamics> fd,
                        const TorqueBound & tb,
                        const std::string & efName,
                        double weight)
-: TorqueTask(mbs, robotIndex, tb, TorqueDBound{}, 0, efName, weight)
-{
-}
-
-TorqueTask::TorqueTask(const std::vector<rbd::MultiBody> & mbs,
-                       int robotIndex,
+: TorqueTask(mbs, robotIndex, fd, tb, TorqueDBound{}, 0, efName, weight)
+{
+}
+
+TorqueTask::TorqueTask(const std::vector<rbd::MultiBody> & mbs, int robotIndex,
+                       const std::shared_ptr<rbd::ForwardDynamics> fd,
                        const TorqueBound & tb,
                        const TorqueDBound & tdb,
                        double dt,
                        double weight)
-: Task(weight), robotIndex_(robotIndex), alphaDBegin_(-1), lambdaBegin_(-1), motionConstr(mbs, robotIndex, tb, tdb, dt),
->>>>>>> 3875cbd4
+: Task(weight), robotIndex_(robotIndex), alphaDBegin_(-1), lambdaBegin_(-1), motionConstr(mbs, robotIndex, fd, tb, tdb, dt),
   jointSelector_(mbs[robotIndex].nrDof()), Q_(mbs[robotIndex].nrDof(), mbs[robotIndex].nrDof()),
   C_(mbs[robotIndex].nrDof())
 {
   jointSelector_.setOnes();
 }
 
-<<<<<<< HEAD
 TorqueTask::TorqueTask(const std::vector<rbd::MultiBody> & mbs, int robotIndex,
-                       const std::shared_ptr<rbd::ForwardDynamics> fd, const TorqueBound & tb,
-                       const Eigen::VectorXd & jointSelect, double weight)
-: Task(weight), robotIndex_(robotIndex), alphaDBegin_(-1), lambdaBegin_(-1), motionConstr(mbs, robotIndex, fd, tb),
-=======
-TorqueTask::TorqueTask(const std::vector<rbd::MultiBody> & mbs,
-                       int robotIndex,
+                       const std::shared_ptr<rbd::ForwardDynamics> fd,
                        const TorqueBound & tb,
                        const TorqueDBound & tdb,
                        double dt,
                        const Eigen::VectorXd & jointSelect,
                        double weight)
-: Task(weight), robotIndex_(robotIndex), alphaDBegin_(-1), lambdaBegin_(-1), motionConstr(mbs, robotIndex, tb, tdb, dt),
->>>>>>> 3875cbd4
+: Task(weight), robotIndex_(robotIndex), alphaDBegin_(-1), lambdaBegin_(-1), motionConstr(mbs, robotIndex, fd, tb, tdb, dt),
   jointSelector_(jointSelect), Q_(mbs[robotIndex].nrDof(), mbs[robotIndex].nrDof()), C_(mbs[robotIndex].nrDof())
 {
 }
 
-<<<<<<< HEAD
 TorqueTask::TorqueTask(const std::vector<rbd::MultiBody> & mbs, int robotIndex,
-                       const std::shared_ptr<rbd::ForwardDynamics> fd, const TorqueBound & tb,
-                       const std::string & efName, double weight)
-: Task(weight), robotIndex_(robotIndex), alphaDBegin_(-1), lambdaBegin_(-1), motionConstr(mbs, robotIndex, fd, tb),
-=======
-TorqueTask::TorqueTask(const std::vector<rbd::MultiBody> & mbs,
-                       int robotIndex,
+                       const std::shared_ptr<rbd::ForwardDynamics> fd,
                        const TorqueBound & tb,
                        const TorqueDBound & tdb,
                        double dt,
                        const std::string & efName,
                        double weight)
-: Task(weight), robotIndex_(robotIndex), alphaDBegin_(-1), lambdaBegin_(-1), motionConstr(mbs, robotIndex, tb, tdb, dt),
->>>>>>> 3875cbd4
+: Task(weight), robotIndex_(robotIndex), alphaDBegin_(-1), lambdaBegin_(-1), motionConstr(mbs, robotIndex, fd, tb, tdb, dt),
   jointSelector_(mbs[robotIndex].nrDof()), Q_(mbs[robotIndex].nrDof(), mbs[robotIndex].nrDof()),
   C_(mbs[robotIndex].nrDof())
 {
