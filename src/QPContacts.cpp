/*
 * Copyright 2012-2019 CNRS-UM LIRMM, CNRS-AIST JRL
 */

// associated header
#include "Tasks/QPContacts.h"

// includes
// std
#include <stdexcept>

// Eigen
#include <Eigen/Geometry>

// boost
#include <boost/math/constants/constants.hpp>

<<<<<<< HEAD
#include <iostream>  // Added by Rafa

=======
>>>>>>> e9de5951
namespace tasks
{

namespace qp
{

/// @throw std::domain_error if points is not a valid points index.
void checkRange(int point, const std::vector<Eigen::Vector3d> & points)
{
  if(point < 0 || point >= static_cast<int>(points.size()))
  {
    std::ostringstream str;
    str << "invalid point index: must be in the range [0," << points.size() << "[";
    throw std::domain_error(str.str());
  }
}

/**
 *													FrictionCone
 */

FrictionCone::FrictionCone(const Eigen::Matrix3d & frame, int nrGen, double mu, double dir) : generators(nrGen)
{
  Eigen::Vector3d normal(frame.row(2));
  Eigen::Vector3d tan(dir * frame.row(0));
  double angle = std::atan(mu);

  Eigen::Vector3d gen = Eigen::AngleAxisd(angle, tan) * normal;
  double step = (boost::math::constants::pi<double>() * 2.) / nrGen;

  for(int i = 0; i < nrGen; ++i)
  {
    generators[i] = Eigen::AngleAxisd(dir * step * i, normal) * gen;
  }
}

/**
 *													ContactId
 */

ContactId::ContactId() : r1Index(-1), r2Index(-1), r1BodyName(""), r2BodyName(""), ambiguityId(-1) {}

ContactId::ContactId(int r1I, int r2I, const std::string & r1BName, const std::string & r2BName, int ambId)
: r1Index(r1I), r2Index(r2I), r1BodyName(r1BName), r2BodyName(r2BName), ambiguityId(ambId)
{
}

bool ContactId::operator==(const ContactId & cId) const
{
  return r1Index == cId.r1Index && r2Index == cId.r2Index && r1BodyName == cId.r1BodyName
         && r2BodyName == cId.r2BodyName && ambiguityId == cId.ambiguityId;
}

bool ContactId::operator!=(const ContactId & cId) const
{
  return !((*this) == cId);
}

bool ContactId::operator<(const ContactId & cId) const
{
  return r1Index < cId.r1Index || (r1Index == cId.r1Index && r1BodyName < cId.r1BodyName)
         || (r1Index == cId.r1Index && r1BodyName == cId.r1BodyName && r2Index < cId.r2Index)
         || (r1Index == cId.r1Index && r1BodyName == cId.r1BodyName && r2Index == cId.r2Index
             && r2BodyName < cId.r2BodyName)
         || (r1Index == cId.r1Index && r1BodyName == cId.r1BodyName && r2Index == cId.r2Index
             && r2BodyName == cId.r2BodyName && ambiguityId < cId.ambiguityId);
}

/**
 *													UnilateralContact
 */

UnilateralContact::UnilateralContact(int r1I,
                                     int r2I,
                                     const std::string & r1BName,
                                     const std::string & r2BName,
                                     std::vector<Eigen::Vector3d> r1P,
                                     const Eigen::Matrix3d & r1Frame,
                                     const sva::PTransformd & Xbb,
                                     int nrGen,
                                     double mu,
                                     const sva::PTransformd & Xbcf)
: contactId(r1I, r2I, r1BName, r2BName), r1Points(std::move(r1P)), r2Points(), r1Cone(r1Frame, nrGen, mu), r2Cone(),
  X_b1_b2(Xbb), X_b1_cf(Xbcf)
{
  construct(r1Frame, nrGen, mu);
}

UnilateralContact::UnilateralContact(int r1I,
                                     int r2I,
                                     const std::string & r1BName,
                                     const std::string & r2BName,
                                     int ambId,
                                     std::vector<Eigen::Vector3d> r1P,
                                     const Eigen::Matrix3d & r1Frame,
                                     const sva::PTransformd & Xbb,
                                     int nrGen,
                                     double mu,
                                     const sva::PTransformd & Xbcf)
: contactId(r1I, r2I, r1BName, r2BName, ambId), r1Points(std::move(r1P)), r2Points(), r1Cone(r1Frame, nrGen, mu),
  r2Cone(), X_b1_b2(Xbb), X_b1_cf(Xbcf)
{
  construct(r1Frame, nrGen, mu);
}

UnilateralContact::UnilateralContact(const ContactId & cId,
                                     std::vector<Eigen::Vector3d> r1P,
                                     const Eigen::Matrix3d & r1Frame,
                                     const sva::PTransformd & Xbb,
                                     int nrGen,
                                     double mu,
                                     const sva::PTransformd & Xbcf)
: contactId(cId), r1Points(std::move(r1P)), r2Points(), r1Cone(r1Frame, nrGen, mu), r2Cone(), X_b1_b2(Xbb),
  X_b1_cf(Xbcf)
{
  construct(r1Frame, nrGen, mu);
}

Eigen::Vector3d UnilateralContact::force(const Eigen::VectorXd & lambda,
                                         int /* point */,
                                         const FrictionCone & cone) const
{
  Eigen::Vector3d F(Eigen::Vector3d::Zero());

  for(std::size_t i = 0; i < cone.generators.size(); ++i)
  {
    F += cone.generators[i] * lambda(i);
  }

  return F;
}

Eigen::Vector3d UnilateralContact::force(const Eigen::VectorXd & lambda, const FrictionCone & cone) const
{
  Eigen::Vector3d F(Eigen::Vector3d::Zero());
  int pos = 0;

  for(int i = 0; i < int(r1Points.size()); ++i)
  {
    F += force(lambda.segment(pos, nrLambda(i)), i, cone);
    pos += nrLambda(i);
  }

  return F;
}

sva::ForceVecd UnilateralContact::force(const Eigen::VectorXd & lambda,
                                        const std::vector<Eigen::Vector3d> & p,
                                        const FrictionCone & c) const
{
  sva::ForceVecd F_b(Eigen::Vector6d::Zero());
  int pos = 0;

  for(int i = 0; i < int(p.size()); ++i)
  {
    // force at point p in frame b
    sva::ForceVecd F_p_b(Eigen::Vector3d::Zero(), force(lambda.segment(pos, nrLambda(i)), i, c));
    // F_b += xlt(r_b_p)^T F_p_b
    F_b += sva::PTransformd(p[i]).transMul(F_p_b);
    pos += nrLambda(i);
  }

  return F_b;
}

int UnilateralContact::nrLambda(int /* point */) const
{
  return static_cast<int>(r1Cone.generators.size());
}

int UnilateralContact::nrLambda() const
{
  int totalLambda = 0;
  for(int i = 0; i < int(r1Points.size()); ++i)
  {
    totalLambda += nrLambda(i);
  }
  return totalLambda;
}

Eigen::Vector3d UnilateralContact::sForce(const Eigen::VectorXd & lambda, int point, const FrictionCone & cone) const
{
  checkRange(point, r1Points);
  if(static_cast<int>(lambda.rows()) != nrLambda(point))
  {
    std::ostringstream str;
    str << "number of lambda and generator mismatch: expected (" << nrLambda(point) << ") gived (" << lambda.rows()
        << ")";
    throw std::domain_error(str.str());
  }

  return force(lambda, point, cone);
}

Eigen::Vector3d UnilateralContact::sForce(const Eigen::VectorXd & lambda, const FrictionCone & cone) const
{
  int totalLambda = nrLambda();

  if(static_cast<int>(lambda.rows()) != totalLambda)
  {
    std::ostringstream str;
    str << "number of lambda and generator mismatch: expected (" << totalLambda << ") gived (" << lambda.rows() << ")";
    throw std::domain_error(str.str());
  }

  return force(lambda, cone);
}

sva::ForceVecd UnilateralContact::sForce(const Eigen::VectorXd & lambda,
                                         const std::vector<Eigen::Vector3d> & r_b_pi,
                                         const FrictionCone & c_b) const
{
  int totalLambda = nrLambda();

  if(static_cast<int>(lambda.rows()) != totalLambda)
  {
    std::ostringstream str;
    str << "number of lambda and generator mismatch: expected (" << totalLambda << ") gived (" << lambda.rows() << ")";
    throw std::domain_error(str.str());
  }

  return force(lambda, r_b_pi, c_b);
}

int UnilateralContact::sNrLambda(int point) const
{
  checkRange(point, r1Points);
  return nrLambda(point);
}

void UnilateralContact::construct(const Eigen::MatrixXd & r1Frame, int nrGen, double mu)
{
  // compute points in b2 coordinate
  r2Points.reserve(r1Points.size());
  for(const Eigen::Vector3d & p : r1Points)
  {
    r2Points.push_back((sva::PTransformd(p) * X_b1_b2.inv()).translation());
  }

  // compute points frame in b2 coordinate
  // Eigen::Matrix3d r2Frame = (X_b1_b2*sva::PTransformd(Eigen::Matrix3d(r1Frame))).rotation();
  Eigen::Matrix3d r2Frame = (sva::PTransformd(Eigen::Matrix3d(r1Frame)) * X_b1_b2.inv()).rotation();

  // create the b2 cone
  // We take the oppostie frame because force are opposed
  r2Cone = FrictionCone(-r2Frame, nrGen, mu, -1.);
}

/**
 *													BilateralContact
 */

BilateralContact::BilateralContact(int r1I,
                                   int r2I,
                                   const std::string & r1BName,
                                   const std::string & r2BName,
                                   std::vector<Eigen::Vector3d> r1P,
                                   const std::vector<Eigen::Matrix3d> & r1Frames,
                                   const sva::PTransformd & Xbb,
                                   int nrGen,
                                   double mu,
                                   const sva::PTransformd & Xbcf)
: contactId(r1I, r2I, r1BName, r2BName), r1Points(std::move(r1P)), r2Points(), r1Cones(r1Points.size()),
  r2Cones(r1Points.size()), X_b1_b2(Xbb), X_b1_cf(Xbcf)
{
  construct(r1Frames, nrGen, mu);
}

BilateralContact::BilateralContact(int r1I,
                                   int r2I,
                                   const std::string & r1BName,
                                   const std::string & r2BName,
                                   int ambId,
                                   std::vector<Eigen::Vector3d> r1P,
                                   const std::vector<Eigen::Matrix3d> & r1Frames,
                                   const sva::PTransformd & Xbb,
                                   int nrGen,
                                   double mu,
                                   const sva::PTransformd & Xbcf)
: contactId(r1I, r2I, r1BName, r2BName, ambId), r1Points(std::move(r1P)), r2Points(), r1Cones(r1Points.size()),
  r2Cones(r1Points.size()), X_b1_b2(Xbb), X_b1_cf(Xbcf)
{
  construct(r1Frames, nrGen, mu);
}

BilateralContact::BilateralContact(const ContactId & cId,
                                   std::vector<Eigen::Vector3d> r1P,
                                   const std::vector<Eigen::Matrix3d> & r1Frames,
                                   const sva::PTransformd & Xbb,
                                   int nrGen,
                                   double mu,
                                   const sva::PTransformd & Xbcf)
: contactId(cId), r1Points(std::move(r1P)), r2Points(), r1Cones(r1Points.size()), r2Cones(r1Points.size()),
  X_b1_b2(Xbb), X_b1_cf(Xbcf)
{
  construct(r1Frames, nrGen, mu);
}

BilateralContact::BilateralContact(const UnilateralContact & c)
: contactId(c.contactId), r1Points(c.r1Points), r2Points(c.r2Points), r1Cones(c.r1Points.size(), c.r1Cone),
  r2Cones(c.r1Points.size(), c.r2Cone), X_b1_b2(c.X_b1_b2), X_b1_cf(c.X_b1_cf)
{
}

Eigen::Vector3d BilateralContact::force(const Eigen::VectorXd & lambda,
                                        int point,
                                        const std::vector<FrictionCone> & cones) const
{
  Eigen::Vector3d F(Eigen::Vector3d::Zero());

<<<<<<< HEAD
	for(std::size_t i = 0; i < cones[point].generators.size(); ++i)
	{
		F += cones[point].generators[i]*lambda(i);

                if (std::isnan(F[0]))
                {
                  std::cout << "Rafa, in BilateralContact::force, cones[point].generators[i] = " << cones[point].generators[i].transpose() << std::endl;
                  std::cout << "Rafa, in BilateralContact::force, lambda = " << lambda.transpose() << std::endl;
                  std::cout << "Rafa, in BilateralContact::force, lambda(i) = " << lambda(i) << std::endl;
                  //*(int*)0 = 0;
                }
                
                // std::cout << "Rafa, in BilateralContact::force, at i = " << i << ", F += cones[point].generators[i]*lambda(i) = " << F.transpose() << std::endl;
	}
        
	return F;
=======
  for(std::size_t i = 0; i < cones[point].generators.size(); ++i)
  {
    F += cones[point].generators[i] * lambda(i);
  }

  return F;
>>>>>>> e9de5951
}

Eigen::Vector3d BilateralContact::force(const Eigen::VectorXd & lambda, const std::vector<FrictionCone> & cones) const
{
  Eigen::Vector3d F(Eigen::Vector3d::Zero());
  int pos = 0;

  for(int i = 0; i < int(r1Points.size()); ++i)
  {
    F += force(lambda.segment(pos, nrLambda(i)), i, cones);
    pos += nrLambda(i);
  }

  return F;
}

sva::ForceVecd BilateralContact::force(const Eigen::VectorXd & lambda,
                                       const std::vector<Eigen::Vector3d> & p,
                                       const std::vector<FrictionCone> & c) const
{
  sva::ForceVecd F_b(Eigen::Vector6d::Zero());
  int pos = 0;

  for(int i = 0; i < int(p.size()); ++i)
  {
    // force at point p in frame b
    sva::ForceVecd F_p_b(Eigen::Vector3d::Zero(), force(lambda.segment(pos, nrLambda(i)), i, c));
    // F_b += xlt(r_b_p)^T F_p_b
    F_b += sva::PTransformd(p[i]).transMul(F_p_b);
    pos += nrLambda(i);
  }

  return F_b;
}

int BilateralContact::nrLambda(int point) const
{
  return static_cast<int>(r1Cones[point].generators.size());
}

int BilateralContact::nrLambda() const
{
  int totalLambda = 0;
  for(int i = 0; i < int(r1Points.size()); ++i)
  {
    totalLambda += nrLambda(i);
  }
  return totalLambda;
}

Eigen::Vector3d BilateralContact::sForce(const Eigen::VectorXd & lambda,
                                         int point,
                                         const std::vector<FrictionCone> & cones) const
{
  checkRange(point, r1Points);
  if(static_cast<int>(lambda.rows()) != nrLambda(point))
  {
    std::ostringstream str;
    str << "number of lambda and generator mismatch: expected (" << nrLambda(point) << ") gived (" << lambda.rows()
        << ")";
    throw std::domain_error(str.str());
  }

  return force(lambda, point, cones);
}

Eigen::Vector3d BilateralContact::sForce(const Eigen::VectorXd & lambda, const std::vector<FrictionCone> & cones) const
{
  int totalLambda = nrLambda();

  if(static_cast<int>(lambda.rows()) != totalLambda)
  {
    std::ostringstream str;
    str << "number of lambda and generator mismatch: expected (" << totalLambda << ") gived (" << lambda.rows() << ")";
    throw std::domain_error(str.str());
  }

  return force(lambda, cones);
}

sva::ForceVecd BilateralContact::sForce(const Eigen::VectorXd & lambda,
                                        const std::vector<Eigen::Vector3d> & r_b_pi,
                                        const std::vector<FrictionCone> & c_pi_b) const
{
  int totalLambda = nrLambda();

  if(static_cast<int>(lambda.rows()) != totalLambda)
  {
    std::ostringstream str;
    str << "number of lambda and generator mismatch: expected (" << totalLambda << ") gived (" << lambda.rows() << ")";
    throw std::domain_error(str.str());
  }

  return force(lambda, r_b_pi, c_pi_b);
}

int BilateralContact::sNrLambda(int point) const
{
  checkRange(point, r1Points);
  return nrLambda(point);
}

void BilateralContact::construct(const std::vector<Eigen::Matrix3d> & r1Frames, int nrGen, double mu)
{
  assert(r1Points.size() == r1Frames.size());

  r2Points.reserve(r1Points.size());
  sva::PTransformd X_b2_b1(X_b1_b2.inv());
  for(std::size_t i = 0; i < r1Points.size(); ++i)
  {
    // compute point i in b2 coordinate
    sva::PTransformd X_b1_p(r1Frames[i], r1Points[i]);
    sva::PTransformd X_b2_p = X_b1_p * X_b2_b1;
    r2Points.push_back(X_b2_p.translation());

    // construct r1 cone
    r1Cones[i] = FrictionCone(r1Frames[i], nrGen, mu);
    // create the b2 cone
    // We take the oppostie frame because force are opposed
    r2Cones[i] = FrictionCone(-X_b2_p.rotation(), nrGen, mu, -1.);
  }
}

} // namespace qp

} // namespace tasks<|MERGE_RESOLUTION|>--- conflicted
+++ resolved
@@ -15,11 +15,8 @@
 // boost
 #include <boost/math/constants/constants.hpp>
 
-<<<<<<< HEAD
 #include <iostream>  // Added by Rafa
 
-=======
->>>>>>> e9de5951
 namespace tasks
 {
 
@@ -330,31 +327,22 @@
 {
   Eigen::Vector3d F(Eigen::Vector3d::Zero());
 
-<<<<<<< HEAD
-	for(std::size_t i = 0; i < cones[point].generators.size(); ++i)
-	{
-		F += cones[point].generators[i]*lambda(i);
-
-                if (std::isnan(F[0]))
-                {
-                  std::cout << "Rafa, in BilateralContact::force, cones[point].generators[i] = " << cones[point].generators[i].transpose() << std::endl;
-                  std::cout << "Rafa, in BilateralContact::force, lambda = " << lambda.transpose() << std::endl;
-                  std::cout << "Rafa, in BilateralContact::force, lambda(i) = " << lambda(i) << std::endl;
-                  //*(int*)0 = 0;
-                }
-                
-                // std::cout << "Rafa, in BilateralContact::force, at i = " << i << ", F += cones[point].generators[i]*lambda(i) = " << F.transpose() << std::endl;
-	}
-        
-	return F;
-=======
   for(std::size_t i = 0; i < cones[point].generators.size(); ++i)
   {
     F += cones[point].generators[i] * lambda(i);
-  }
-
+    
+    if (std::isnan(F[0]))
+    {
+      std::cout << "Rafa, in BilateralContact::force, cones[point].generators[i] = " << cones[point].generators[i].transpose() << std::endl;
+      std::cout << "Rafa, in BilateralContact::force, lambda = " << lambda.transpose() << std::endl;
+      std::cout << "Rafa, in BilateralContact::force, lambda(i) = " << lambda(i) << std::endl;
+      //*(int*)0 = 0;
+    }
+    
+    // std::cout << "Rafa, in BilateralContact::force, at i = " << i << ", F += cones[point].generators[i]*lambda(i) = " << F.transpose() << std::endl;
+  }
+  
   return F;
->>>>>>> e9de5951
 }
 
 Eigen::Vector3d BilateralContact::force(const Eigen::VectorXd & lambda, const std::vector<FrictionCone> & cones) const
